--- conflicted
+++ resolved
@@ -149,114 +149,58 @@
 
 static std::vector<TEST_CASE_UTBGVRNS> testCasesUTBGVRNS = {
     // TestType,          Descr, Scheme,        RDim,     MultDepth,  SFBits,     RWin,  BatchSz, Mode, Depth, MDepth,    ModSize,        SecLvl,  KSTech, RSTech,       LDigits, PtMod, StdDev,   EvalAddCt, EvalMultCt, KSCt, MultTech
-<<<<<<< HEAD
-    { ADD_PACKED_UTBGVRNS, "1", {BGVRNS_SCHEME, RING_DIM, MULT_DEPTH, SIZEMODULI, RELIN, BATCH,   DFLT, DFLT,  MAX_DEPTH, FIRST_MOD_SIZE, SEC_LVL, BV,     FLEXIBLEAUTO, DFLT,    PTM,   STD_DEV,  DFLT,      DFLT,       DFLT, DFLT}, },
-    { ADD_PACKED_UTBGVRNS, "2", {BGVRNS_SCHEME, RING_DIM, MULT_DEPTH, SIZEMODULI, RELIN, BATCH,   DFLT, DFLT,  MAX_DEPTH, FIRST_MOD_SIZE, SEC_LVL, BV,     FIXEDMANUAL,  DFLT,    PTM,   STD_DEV,  DFLT,      DFLT,       DFLT, DFLT}, },
-    { ADD_PACKED_UTBGVRNS, "3", {BGVRNS_SCHEME, RING_DIM, MULT_DEPTH, SIZEMODULI, RELIN, BATCH,   DFLT, DFLT,  MAX_DEPTH, FIRST_MOD_SIZE, SEC_LVL, HYBRID, FLEXIBLEAUTO, DFLT,    PTM,   STD_DEV,  DFLT,      DFLT,       DFLT, DFLT}, },
-    { ADD_PACKED_UTBGVRNS, "4", {BGVRNS_SCHEME, RING_DIM, MULT_DEPTH, SIZEMODULI, RELIN, BATCH,   DFLT, DFLT,  MAX_DEPTH, FIRST_MOD_SIZE, SEC_LVL, HYBRID, FIXEDMANUAL,  DFLT,    PTM,   STD_DEV,  DFLT,      DFLT,       DFLT, DFLT}, },
-    // ==========================================
-    // TestType,          Descr, Scheme,         RDim,     MultDepth,  SFBits,     RWin,  BatchSz, Mode, Depth, MDepth,    ModSize,        SecLvl,  KSTech, RSTech,       LDigits, PtMod, StdDev, EvalAddCt, EvalMultCt, KSCt, MultTech
-    { MULT_PACKED_UTBGVRNS, "1", {BGVRNS_SCHEME, RING_DIM, MULT_DEPTH, SIZEMODULI, RELIN, BATCH,   DFLT, DFLT,  MAX_DEPTH, FIRST_MOD_SIZE, SEC_LVL, BV,     FLEXIBLEAUTO, DFLT,    PTM,   STD_DEV,  DFLT,    DFLT,       DFLT, DFLT}, },
-    { MULT_PACKED_UTBGVRNS, "2", {BGVRNS_SCHEME, RING_DIM, MULT_DEPTH, SIZEMODULI, RELIN, BATCH,   DFLT, DFLT,  MAX_DEPTH, FIRST_MOD_SIZE, SEC_LVL, BV,     FIXEDMANUAL,  DFLT,    PTM,   STD_DEV,  DFLT,    DFLT,       DFLT, DFLT}, },
-    { MULT_PACKED_UTBGVRNS, "3", {BGVRNS_SCHEME, RING_DIM, MULT_DEPTH, SIZEMODULI, RELIN, BATCH,   DFLT, DFLT,  MAX_DEPTH, FIRST_MOD_SIZE, SEC_LVL, HYBRID, FLEXIBLEAUTO, DFLT,    PTM,   STD_DEV,  DFLT,    DFLT,       DFLT, DFLT}, },
-    { MULT_PACKED_UTBGVRNS, "4", {BGVRNS_SCHEME, RING_DIM, MULT_DEPTH, SIZEMODULI, RELIN, BATCH,   DFLT, DFLT,  MAX_DEPTH, FIRST_MOD_SIZE, SEC_LVL, HYBRID, FIXEDMANUAL,  DFLT,    PTM,   STD_DEV,  DFLT,    DFLT,       DFLT, DFLT}, },
-    // ==========================================
-    // TestType,          Descr, Scheme,         RDim,     MultDepth,  SFBits,     RWin,  BatchSz, Mode, Depth, MDepth,    ModSize,        SecLvl,  KSTech, RSTech,       LDigits, PtMod, StdDev, EvalAddCt, EvalMultCt, KSCt, MultTech
-    { EVALATINDEX_UTBGVRNS, "1", {BGVRNS_SCHEME, RING_DIM, MULT_DEPTH, SIZEMODULI, RELIN, BATCH,   DFLT, DFLT,  MAX_DEPTH, FIRST_MOD_SIZE, SEC_LVL, BV,     FLEXIBLEAUTO, DFLT,    PTM,   STD_DEV,  DFLT,      DFLT,     DFLT, DFLT}, },
-    { EVALATINDEX_UTBGVRNS, "2", {BGVRNS_SCHEME, RING_DIM, MULT_DEPTH, SIZEMODULI, RELIN, BATCH,   DFLT, DFLT,  MAX_DEPTH, FIRST_MOD_SIZE, SEC_LVL, BV,     FIXEDMANUAL,  DFLT,    PTM,   STD_DEV,  DFLT,      DFLT,     DFLT, DFLT}, },
-    { EVALATINDEX_UTBGVRNS, "3", {BGVRNS_SCHEME, RING_DIM, MULT_DEPTH, SIZEMODULI, RELIN, BATCH,   DFLT, DFLT,  MAX_DEPTH, FIRST_MOD_SIZE, SEC_LVL, HYBRID, FLEXIBLEAUTO, DFLT,    PTM,   STD_DEV,  DFLT,      DFLT,     DFLT, DFLT}, },
-    { EVALATINDEX_UTBGVRNS, "4", {BGVRNS_SCHEME, RING_DIM, MULT_DEPTH, SIZEMODULI, RELIN, BATCH,   DFLT, DFLT,  MAX_DEPTH, FIRST_MOD_SIZE, SEC_LVL, HYBRID, FIXEDMANUAL,  DFLT,    PTM,   STD_DEV,  DFLT,      DFLT,     DFLT, DFLT}, },
-    // ==========================================
-    // TestType,          Descr, Scheme,       RDim,     MultDepth,  SFBits,     RWin,  BatchSz, Mode, Depth, MDepth,    ModSize,        SecLvl,  KSTech, RSTech,       LDigits, PtMod, StdDev, EvalAddCt, EvalMultCt, KSCt, MultTech
-    { EVALMERGE_UTBGVRNS, "1", {BGVRNS_SCHEME, RING_DIM, MULT_DEPTH, SIZEMODULI, RELIN, BATCH,   DFLT, DFLT,  MAX_DEPTH, FIRST_MOD_SIZE, SEC_LVL, BV,     FLEXIBLEAUTO, DFLT,    PTM,   STD_DEV,  DFLT,      DFLT,     DFLT, DFLT}, },
-    { EVALMERGE_UTBGVRNS, "2", {BGVRNS_SCHEME, RING_DIM, MULT_DEPTH, SIZEMODULI, RELIN, BATCH,   DFLT, DFLT,  MAX_DEPTH, FIRST_MOD_SIZE, SEC_LVL, BV,     FIXEDMANUAL,  DFLT,    PTM,   STD_DEV,  DFLT,      DFLT,     DFLT, DFLT}, },
-    { EVALMERGE_UTBGVRNS, "3", {BGVRNS_SCHEME, RING_DIM, MULT_DEPTH, SIZEMODULI, RELIN, BATCH,   DFLT, DFLT,  MAX_DEPTH, FIRST_MOD_SIZE, SEC_LVL, HYBRID, FLEXIBLEAUTO, DFLT,    PTM,   STD_DEV,  DFLT,      DFLT,     DFLT, DFLT}, },
-    { EVALMERGE_UTBGVRNS, "4", {BGVRNS_SCHEME, RING_DIM, MULT_DEPTH, SIZEMODULI, RELIN, BATCH,   DFLT, DFLT,  MAX_DEPTH, FIRST_MOD_SIZE, SEC_LVL, HYBRID, FIXEDMANUAL,  DFLT,    PTM,   STD_DEV,  DFLT,      DFLT,     DFLT, DFLT}, },
-    // ==========================================
-    // TestType,            Descr, Scheme,         RDim,     MultDepth,  SFBits,     RWin,  BatchSz, Mode, Depth, MDepth,    ModSize,        SecLvl,  KSTech, RSTech,       LDigits, PtMod, StdDev, EvalAddCt, EvalMultCt, KSCt, MultTech
-    { RE_ENCRYPTION_UTBGVRNS, "1", {BGVRNS_SCHEME, RING_DIM, MULT_DEPTH, SIZEMODULI, RELIN, BATCH,   DFLT, DFLT,  MAX_DEPTH, FIRST_MOD_SIZE, SEC_LVL, BV,     FLEXIBLEAUTO, DFLT,    PTM,   STD_DEV,  DFLT,      DFLT,     DFLT, DFLT}, },
-    { RE_ENCRYPTION_UTBGVRNS, "2", {BGVRNS_SCHEME, RING_DIM, MULT_DEPTH, SIZEMODULI, RELIN, BATCH,   DFLT, DFLT,  MAX_DEPTH, FIRST_MOD_SIZE, SEC_LVL, BV,     FIXEDMANUAL,  DFLT,    PTM,   STD_DEV,  DFLT,      DFLT,     DFLT, DFLT}, },
-    // TODO (dsuponit): not sure why the test for HYBRID was skipped in the original code
-    // { RE_ENCRYPTION_UTBGVRNS, "3", {BGVRNS_SCHEME, RING_DIM, MULT_DEPTH, SIZEMODULI, RELIN, BATCH,   DFLT, DFLT,  MAX_DEPTH, FIRST_MOD_SIZE, SEC_LVL, HYBRID, FLEXIBLEAUTO, DFLT,    PTM,   STD_DEV,  DFLT,      DFLT,     DFLT, DFLT}, },
-    // { RE_ENCRYPTION_UTBGVRNS, "4", {BGVRNS_SCHEME, RING_DIM, MULT_DEPTH, SIZEMODULI, RELIN, BATCH,   DFLT, DFLT,  MAX_DEPTH, FIRST_MOD_SIZE, SEC_LVL, HYBRID, FIXEDMANUAL,  DFLT,    PTM,   STD_DEV,  DFLT,      DFLT,     DFLT, DFLT}, },
-    // ==========================================
-    // TestType,                Descr, Scheme,         RDim,     MultDepth,  SFBits,     RWin,  BatchSz, Mode, Depth, MDepth,    ModSize,        SecLvl,  KSTech, RSTech,       LDigits, PtMod, StdDev,   EvalAddCt, EvalMultCt, KSCt, MultTech
-    { AUTO_LEVEL_REDUCE_UTBGVRNS, "1", {BGVRNS_SCHEME, RING_DIM, MULT_DEPTH, SIZEMODULI, RELIN, BATCH,   DFLT, DFLT,  MAX_DEPTH, FIRST_MOD_SIZE, SEC_LVL, BV,     FLEXIBLEAUTO, DFLT,    PTM,   STD_DEV,  DFLT,      DFLT,       DFLT, DFLT}, },
-    { AUTO_LEVEL_REDUCE_UTBGVRNS, "2", {BGVRNS_SCHEME, RING_DIM, MULT_DEPTH, SIZEMODULI, RELIN, BATCH,   DFLT, DFLT,  MAX_DEPTH, FIRST_MOD_SIZE, SEC_LVL, BV,     FIXEDMANUAL,  DFLT,    PTM,   STD_DEV,  DFLT,      DFLT,       DFLT, DFLT}, },
-    { AUTO_LEVEL_REDUCE_UTBGVRNS, "3", {BGVRNS_SCHEME, RING_DIM, MULT_DEPTH, SIZEMODULI, RELIN, BATCH,   DFLT, DFLT,  MAX_DEPTH, FIRST_MOD_SIZE, SEC_LVL, HYBRID, FLEXIBLEAUTO, DFLT,    PTM,   STD_DEV,  DFLT,      DFLT,       DFLT, DFLT}, },
-    { AUTO_LEVEL_REDUCE_UTBGVRNS, "4", {BGVRNS_SCHEME, RING_DIM, MULT_DEPTH, SIZEMODULI, RELIN, BATCH,   DFLT, DFLT,  MAX_DEPTH, FIRST_MOD_SIZE, SEC_LVL, HYBRID, FIXEDMANUAL,  DFLT,    PTM,   STD_DEV,  DFLT,      DFLT,       DFLT, DFLT}, },
-    // ==========================================
-    // TestType,          Descr, Scheme,      RDim,     MultDepth,  SFBits,     RWin,  BatchSz, Mode, Depth, MDepth,    ModSize,        SecLvl,  KSTech, RSTech,       LDigits, PtMod, StdDev,   EvalAddCt, EvalMultCt, KSCt, MultTech
-    { COMPRESS_UTBGVRNS, "1", {BGVRNS_SCHEME, RING_DIM, MULT_DEPTH, SIZEMODULI, RELIN, BATCH,   DFLT, DFLT,  MAX_DEPTH, FIRST_MOD_SIZE, SEC_LVL, BV,     FLEXIBLEAUTO, DFLT,    PTM,   STD_DEV,  DFLT,      DFLT,       DFLT, DFLT}, },
-    { COMPRESS_UTBGVRNS, "2", {BGVRNS_SCHEME, RING_DIM, MULT_DEPTH, SIZEMODULI, RELIN, BATCH,   DFLT, DFLT,  MAX_DEPTH, FIRST_MOD_SIZE, SEC_LVL, BV,     FIXEDMANUAL,  DFLT,    PTM,   STD_DEV,  DFLT,      DFLT,       DFLT, DFLT}, },
-    { COMPRESS_UTBGVRNS, "3", {BGVRNS_SCHEME, RING_DIM, MULT_DEPTH, SIZEMODULI, RELIN, BATCH,   DFLT, DFLT,  MAX_DEPTH, FIRST_MOD_SIZE, SEC_LVL, HYBRID, FLEXIBLEAUTO, DFLT,    PTM,   STD_DEV,  DFLT,      DFLT,       DFLT, DFLT}, },
-    { COMPRESS_UTBGVRNS, "4", {BGVRNS_SCHEME, RING_DIM, MULT_DEPTH, SIZEMODULI, RELIN, BATCH,   DFLT, DFLT,  MAX_DEPTH, FIRST_MOD_SIZE, SEC_LVL, HYBRID, FIXEDMANUAL,  DFLT,    PTM,   STD_DEV,  DFLT,      DFLT,       DFLT, DFLT}, },
-    // ==========================================
-    // TestType,                 Descr, Scheme,         RDim,     MultDepth,  SFBits,     RWin,  BatchSz, Mode, Depth, MDepth,    ModSize,        SecLvl,  KSTech, RSTech,       LDigits, PtMod, StdDev,   EvalAddCt, EvalMultCt, KSCt, MultTech
-    { EVAL_FAST_ROTATION_UTBGVRNS, "1", {BGVRNS_SCHEME, RING_DIM, MULT_DEPTH, SIZEMODULI, RELIN, BATCH,   DFLT, DFLT,  MAX_DEPTH, FIRST_MOD_SIZE, SEC_LVL, BV,     FLEXIBLEAUTO, DFLT,    PTM,   STD_DEV,  DFLT,      DFLT,       DFLT, DFLT}, },
-    { EVAL_FAST_ROTATION_UTBGVRNS, "2", {BGVRNS_SCHEME, RING_DIM, MULT_DEPTH, SIZEMODULI, RELIN, BATCH,   DFLT, DFLT,  MAX_DEPTH, FIRST_MOD_SIZE, SEC_LVL, BV,     FIXEDMANUAL,  DFLT,    PTM,   STD_DEV,  DFLT,      DFLT,       DFLT, DFLT}, },
-    { EVAL_FAST_ROTATION_UTBGVRNS, "3", {BGVRNS_SCHEME, RING_DIM, MULT_DEPTH, SIZEMODULI, RELIN, BATCH,   DFLT, DFLT,  MAX_DEPTH, FIRST_MOD_SIZE, SEC_LVL, HYBRID, FLEXIBLEAUTO, DFLT,    PTM,   STD_DEV,  DFLT,      DFLT,       DFLT, DFLT}, },
-    { EVAL_FAST_ROTATION_UTBGVRNS, "4", {BGVRNS_SCHEME, RING_DIM, MULT_DEPTH, SIZEMODULI, RELIN, BATCH,   DFLT, DFLT,  MAX_DEPTH, FIRST_MOD_SIZE, SEC_LVL, HYBRID, FIXEDMANUAL,  DFLT,    PTM,   STD_DEV,  DFLT,      DFLT,       DFLT, DFLT}, },
-    // ==========================================
-    // TestType,          Descr, Scheme,      RDim,     MultDepth,  SFBits,     RWin,  BatchSz, Mode, Depth, MDepth,    ModSize,        SecLvl,  KSTech, RSTech,       LDigits, PtMod, StdDev,   EvalAddCt, EvalMultCt, KSCt, MultTech
-    { METADATA_UTBGVRNS, "1", {BGVRNS_SCHEME, RING_DIM, MULT_DEPTH, SIZEMODULI, RELIN, BATCH,   DFLT, DFLT,  MAX_DEPTH, FIRST_MOD_SIZE, SEC_LVL, BV,     FLEXIBLEAUTO, DFLT,    PTM,   STD_DEV,  DFLT,      DFLT,       DFLT, DFLT}, },
-    { METADATA_UTBGVRNS, "2", {BGVRNS_SCHEME, RING_DIM, MULT_DEPTH, SIZEMODULI, RELIN, BATCH,   DFLT, DFLT,  MAX_DEPTH, FIRST_MOD_SIZE, SEC_LVL, BV,     FIXEDMANUAL,  DFLT,    PTM,   STD_DEV,  DFLT,      DFLT,       DFLT, DFLT}, },
-    { METADATA_UTBGVRNS, "3", {BGVRNS_SCHEME, RING_DIM, MULT_DEPTH, SIZEMODULI, RELIN, BATCH,   DFLT, DFLT,  MAX_DEPTH, FIRST_MOD_SIZE, SEC_LVL, HYBRID, FLEXIBLEAUTO, DFLT,    PTM,   STD_DEV,  DFLT,      DFLT,       DFLT, DFLT}, },
-    { METADATA_UTBGVRNS, "4", {BGVRNS_SCHEME, RING_DIM, MULT_DEPTH, SIZEMODULI, RELIN, BATCH,   DFLT, DFLT,  MAX_DEPTH, FIRST_MOD_SIZE, SEC_LVL, HYBRID, FIXEDMANUAL,  DFLT,    PTM,   STD_DEV,  DFLT,      DFLT,       DFLT, DFLT}, },
-=======
-    //{ ADD_PACKED_UTBGVRNS, "1", {BGVRNS_SCHEME, RING_DIM, MULT_DEPTH, SIZEMODULI, RELIN, BATCH,   DFLT, DFLT,  MAX_DEPTH, FIRST_MOD_SIZE, SEC_LVL, BV,     FLEXIBLEAUTO, DFLT,    PTM,   DFLT,     DFLT,      DFLT,       DFLT, DFLT}, },
+    { ADD_PACKED_UTBGVRNS, "1", {BGVRNS_SCHEME, RING_DIM, MULT_DEPTH, SIZEMODULI, RELIN, BATCH,   DFLT, DFLT,  MAX_DEPTH, FIRST_MOD_SIZE, SEC_LVL, BV,     FLEXIBLEAUTO, DFLT,    PTM,   DFLT,     DFLT,      DFLT,       DFLT, DFLT}, },
     { ADD_PACKED_UTBGVRNS, "2", {BGVRNS_SCHEME, RING_DIM, MULT_DEPTH, SIZEMODULI, RELIN, BATCH,   DFLT, DFLT,  MAX_DEPTH, FIRST_MOD_SIZE, SEC_LVL, BV,     FIXEDMANUAL,  DFLT,    PTM,   DFLT,     DFLT,      DFLT,       DFLT, DFLT}, },
-    //{ ADD_PACKED_UTBGVRNS, "3", {BGVRNS_SCHEME, RING_DIM, MULT_DEPTH, SIZEMODULI, RELIN, BATCH,   DFLT, DFLT,  MAX_DEPTH, FIRST_MOD_SIZE, SEC_LVL, HYBRID, FLEXIBLEAUTO, DFLT,    PTM,   DFLT,     DFLT,      DFLT,       DFLT, DFLT}, },
+    { ADD_PACKED_UTBGVRNS, "3", {BGVRNS_SCHEME, RING_DIM, MULT_DEPTH, SIZEMODULI, RELIN, BATCH,   DFLT, DFLT,  MAX_DEPTH, FIRST_MOD_SIZE, SEC_LVL, HYBRID, FLEXIBLEAUTO, DFLT,    PTM,   DFLT,     DFLT,      DFLT,       DFLT, DFLT}, },
     { ADD_PACKED_UTBGVRNS, "4", {BGVRNS_SCHEME, RING_DIM, MULT_DEPTH, SIZEMODULI, RELIN, BATCH,   DFLT, DFLT,  MAX_DEPTH, FIRST_MOD_SIZE, SEC_LVL, HYBRID, FIXEDMANUAL,  DFLT,    PTM,   DFLT,     DFLT,      DFLT,       DFLT, DFLT}, },
     // ==========================================
     // TestType,          Descr, Scheme,         RDim,     MultDepth,  SFBits,     RWin,  BatchSz, Mode, Depth, MDepth,    ModSize,        SecLvl,  KSTech, RSTech,       LDigits, PtMod, StdDev, EvalAddCt, EvalMultCt, KSCt, MultTech
-    //{ MULT_PACKED_UTBGVRNS, "1", {BGVRNS_SCHEME, RING_DIM, MULT_DEPTH, SIZEMODULI, RELIN, BATCH,   DFLT, DFLT,  MAX_DEPTH, FIRST_MOD_SIZE, SEC_LVL, BV,     FLEXIBLEAUTO, DFLT,    PTM,   DFLT,     DFLT,    DFLT,       DFLT, DFLT}, },
+    { MULT_PACKED_UTBGVRNS, "1", {BGVRNS_SCHEME, RING_DIM, MULT_DEPTH, SIZEMODULI, RELIN, BATCH,   DFLT, DFLT,  MAX_DEPTH, FIRST_MOD_SIZE, SEC_LVL, BV,     FLEXIBLEAUTO, DFLT,    PTM,   DFLT,     DFLT,    DFLT,       DFLT, DFLT}, },
     { MULT_PACKED_UTBGVRNS, "2", {BGVRNS_SCHEME, RING_DIM, MULT_DEPTH, SIZEMODULI, RELIN, BATCH,   DFLT, DFLT,  MAX_DEPTH, FIRST_MOD_SIZE, SEC_LVL, BV,     FIXEDMANUAL,  DFLT,    PTM,   DFLT,     DFLT,    DFLT,       DFLT, DFLT}, },
-    //{ MULT_PACKED_UTBGVRNS, "3", {BGVRNS_SCHEME, RING_DIM, MULT_DEPTH, SIZEMODULI, RELIN, BATCH,   DFLT, DFLT,  MAX_DEPTH, FIRST_MOD_SIZE, SEC_LVL, HYBRID, FLEXIBLEAUTO, DFLT,    PTM,   DFLT,     DFLT,    DFLT,       DFLT, DFLT}, },
+    { MULT_PACKED_UTBGVRNS, "3", {BGVRNS_SCHEME, RING_DIM, MULT_DEPTH, SIZEMODULI, RELIN, BATCH,   DFLT, DFLT,  MAX_DEPTH, FIRST_MOD_SIZE, SEC_LVL, HYBRID, FLEXIBLEAUTO, DFLT,    PTM,   DFLT,     DFLT,    DFLT,       DFLT, DFLT}, },
     { MULT_PACKED_UTBGVRNS, "4", {BGVRNS_SCHEME, RING_DIM, MULT_DEPTH, SIZEMODULI, RELIN, BATCH,   DFLT, DFLT,  MAX_DEPTH, FIRST_MOD_SIZE, SEC_LVL, HYBRID, FIXEDMANUAL,  DFLT,    PTM,   DFLT,     DFLT,    DFLT,       DFLT, DFLT}, },
     // ==========================================
     // TestType,          Descr, Scheme,         RDim,     MultDepth,  SFBits,     RWin,  BatchSz, Mode, Depth, MDepth,    ModSize,        SecLvl,  KSTech, RSTech,       LDigits, PtMod, StdDev, EvalAddCt, EvalMultCt, KSCt, MultTech
-    //{ EVALATINDEX_UTBGVRNS, "1", {BGVRNS_SCHEME, RING_DIM, MULT_DEPTH, SIZEMODULI, RELIN, BATCH,   DFLT, DFLT,  MAX_DEPTH, FIRST_MOD_SIZE, SEC_LVL, BV,     FLEXIBLEAUTO, DFLT,    PTM,   DFLT,     DFLT,      DFLT,     DFLT, DFLT}, },
+    { EVALATINDEX_UTBGVRNS, "1", {BGVRNS_SCHEME, RING_DIM, MULT_DEPTH, SIZEMODULI, RELIN, BATCH,   DFLT, DFLT,  MAX_DEPTH, FIRST_MOD_SIZE, SEC_LVL, BV,     FLEXIBLEAUTO, DFLT,    PTM,   DFLT,     DFLT,      DFLT,     DFLT, DFLT}, },
     { EVALATINDEX_UTBGVRNS, "2", {BGVRNS_SCHEME, RING_DIM, MULT_DEPTH, SIZEMODULI, RELIN, BATCH,   DFLT, DFLT,  MAX_DEPTH, FIRST_MOD_SIZE, SEC_LVL, BV,     FIXEDMANUAL,  DFLT,    PTM,   DFLT,     DFLT,      DFLT,     DFLT, DFLT}, },
-    //{ EVALATINDEX_UTBGVRNS, "3", {BGVRNS_SCHEME, RING_DIM, MULT_DEPTH, SIZEMODULI, RELIN, BATCH,   DFLT, DFLT,  MAX_DEPTH, FIRST_MOD_SIZE, SEC_LVL, HYBRID, FLEXIBLEAUTO, DFLT,    PTM,   DFLT,     DFLT,      DFLT,     DFLT, DFLT}, },
+    { EVALATINDEX_UTBGVRNS, "3", {BGVRNS_SCHEME, RING_DIM, MULT_DEPTH, SIZEMODULI, RELIN, BATCH,   DFLT, DFLT,  MAX_DEPTH, FIRST_MOD_SIZE, SEC_LVL, HYBRID, FLEXIBLEAUTO, DFLT,    PTM,   DFLT,     DFLT,      DFLT,     DFLT, DFLT}, },
     { EVALATINDEX_UTBGVRNS, "4", {BGVRNS_SCHEME, RING_DIM, MULT_DEPTH, SIZEMODULI, RELIN, BATCH,   DFLT, DFLT,  MAX_DEPTH, FIRST_MOD_SIZE, SEC_LVL, HYBRID, FIXEDMANUAL,  DFLT,    PTM,   DFLT,     DFLT,      DFLT,     DFLT, DFLT}, },
     // ==========================================
     // TestType,          Descr, Scheme,       RDim,     MultDepth,  SFBits,     RWin,  BatchSz, Mode, Depth, MDepth,    ModSize,        SecLvl,  KSTech, RSTech,       LDigits, PtMod, StdDev, EvalAddCt, EvalMultCt, KSCt, MultTech
-    //{ EVALMERGE_UTBGVRNS, "1", {BGVRNS_SCHEME, RING_DIM, MULT_DEPTH, SIZEMODULI, RELIN, BATCH,   DFLT, DFLT,  MAX_DEPTH, FIRST_MOD_SIZE, SEC_LVL, BV,     FLEXIBLEAUTO, DFLT,    PTM,   DFLT,     DFLT,      DFLT,     DFLT, DFLT}, },
+    { EVALMERGE_UTBGVRNS, "1", {BGVRNS_SCHEME, RING_DIM, MULT_DEPTH, SIZEMODULI, RELIN, BATCH,   DFLT, DFLT,  MAX_DEPTH, FIRST_MOD_SIZE, SEC_LVL, BV,     FLEXIBLEAUTO, DFLT,    PTM,   DFLT,     DFLT,      DFLT,     DFLT, DFLT}, },
     { EVALMERGE_UTBGVRNS, "2", {BGVRNS_SCHEME, RING_DIM, MULT_DEPTH, SIZEMODULI, RELIN, BATCH,   DFLT, DFLT,  MAX_DEPTH, FIRST_MOD_SIZE, SEC_LVL, BV,     FIXEDMANUAL,  DFLT,    PTM,   DFLT,     DFLT,      DFLT,     DFLT, DFLT}, },
-    //{ EVALMERGE_UTBGVRNS, "3", {BGVRNS_SCHEME, RING_DIM, MULT_DEPTH, SIZEMODULI, RELIN, BATCH,   DFLT, DFLT,  MAX_DEPTH, FIRST_MOD_SIZE, SEC_LVL, HYBRID, FLEXIBLEAUTO, DFLT,    PTM,   DFLT,     DFLT,      DFLT,     DFLT, DFLT}, },
+    { EVALMERGE_UTBGVRNS, "3", {BGVRNS_SCHEME, RING_DIM, MULT_DEPTH, SIZEMODULI, RELIN, BATCH,   DFLT, DFLT,  MAX_DEPTH, FIRST_MOD_SIZE, SEC_LVL, HYBRID, FLEXIBLEAUTO, DFLT,    PTM,   DFLT,     DFLT,      DFLT,     DFLT, DFLT}, },
     { EVALMERGE_UTBGVRNS, "4", {BGVRNS_SCHEME, RING_DIM, MULT_DEPTH, SIZEMODULI, RELIN, BATCH,   DFLT, DFLT,  MAX_DEPTH, FIRST_MOD_SIZE, SEC_LVL, HYBRID, FIXEDMANUAL,  DFLT,    PTM,   DFLT,     DFLT,      DFLT,     DFLT, DFLT}, },
     // ==========================================
     // TestType,            Descr, Scheme,         RDim,     MultDepth,  SFBits,     RWin,  BatchSz, Mode, Depth, MDepth,    ModSize,        SecLvl,  KSTech, RSTech,       LDigits, PtMod, StdDev, EvalAddCt, EvalMultCt, KSCt, MultTech
-    //{ RE_ENCRYPTION_UTBGVRNS, "1", {BGVRNS_SCHEME, RING_DIM, MULT_DEPTH, SIZEMODULI, RELIN, BATCH,   DFLT, DFLT,  MAX_DEPTH, FIRST_MOD_SIZE, SEC_LVL, BV,     FLEXIBLEAUTO, DFLT,    PTM,   DFLT,     DFLT,      DFLT,     DFLT, DFLT}, },
+    { RE_ENCRYPTION_UTBGVRNS, "1", {BGVRNS_SCHEME, RING_DIM, MULT_DEPTH, SIZEMODULI, RELIN, BATCH,   DFLT, DFLT,  MAX_DEPTH, FIRST_MOD_SIZE, SEC_LVL, BV,     FLEXIBLEAUTO, DFLT,    PTM,   DFLT,     DFLT,      DFLT,     DFLT, DFLT}, },
     { RE_ENCRYPTION_UTBGVRNS, "2", {BGVRNS_SCHEME, RING_DIM, MULT_DEPTH, SIZEMODULI, RELIN, BATCH,   DFLT, DFLT,  MAX_DEPTH, FIRST_MOD_SIZE, SEC_LVL, BV,     FIXEDMANUAL,  DFLT,    PTM,   DFLT,     DFLT,      DFLT,     DFLT, DFLT}, },
-    //{ RE_ENCRYPTION_UTBGVRNS, "3", {BGVRNS_SCHEME, RING_DIM, MULT_DEPTH, SIZEMODULI, RELIN, BATCH,   DFLT, DFLT,  MAX_DEPTH, FIRST_MOD_SIZE, SEC_LVL, HYBRID, FLEXIBLEAUTO, DFLT,    PTM,   DFLT,  DFLT,      DFLT,     DFLT, DFLT}, },
+    { RE_ENCRYPTION_UTBGVRNS, "3", {BGVRNS_SCHEME, RING_DIM, MULT_DEPTH, SIZEMODULI, RELIN, BATCH,   DFLT, DFLT,  MAX_DEPTH, FIRST_MOD_SIZE, SEC_LVL, HYBRID, FLEXIBLEAUTO, DFLT,    PTM,   DFLT,  DFLT,      DFLT,     DFLT, DFLT}, },
     { RE_ENCRYPTION_UTBGVRNS, "4", {BGVRNS_SCHEME, RING_DIM, MULT_DEPTH, SIZEMODULI, RELIN, BATCH,   DFLT, DFLT,  MAX_DEPTH, FIRST_MOD_SIZE, SEC_LVL, HYBRID, FIXEDMANUAL,  DFLT,    PTM,   DFLT,  DFLT,      DFLT,     DFLT, DFLT}, },
     // ==========================================
     // TestType,                Descr, Scheme,         RDim,     MultDepth,  SFBits,     RWin,  BatchSz, Mode, Depth, MDepth,    ModSize,        SecLvl,  KSTech, RSTech,       LDigits, PtMod, StdDev,   EvalAddCt, EvalMultCt, KSCt, MultTech
-    //{ AUTO_LEVEL_REDUCE_UTBGVRNS, "1", {BGVRNS_SCHEME, RING_DIM, MULT_DEPTH, SIZEMODULI, RELIN, BATCH,   DFLT, DFLT,  MAX_DEPTH, FIRST_MOD_SIZE, SEC_LVL, BV,     FLEXIBLEAUTO, DFLT,    PTM,   DFLT,     DFLT,      DFLT,       DFLT, DFLT}, },
+    { AUTO_LEVEL_REDUCE_UTBGVRNS, "1", {BGVRNS_SCHEME, RING_DIM, MULT_DEPTH, SIZEMODULI, RELIN, BATCH,   DFLT, DFLT,  MAX_DEPTH, FIRST_MOD_SIZE, SEC_LVL, BV,     FLEXIBLEAUTO, DFLT,    PTM,   DFLT,     DFLT,      DFLT,       DFLT, DFLT}, },
     { AUTO_LEVEL_REDUCE_UTBGVRNS, "2", {BGVRNS_SCHEME, RING_DIM, MULT_DEPTH, SIZEMODULI, RELIN, BATCH,   DFLT, DFLT,  MAX_DEPTH, FIRST_MOD_SIZE, SEC_LVL, BV,     FIXEDMANUAL,  DFLT,    PTM,   DFLT,     DFLT,      DFLT,       DFLT, DFLT}, },
-    //{ AUTO_LEVEL_REDUCE_UTBGVRNS, "3", {BGVRNS_SCHEME, RING_DIM, MULT_DEPTH, SIZEMODULI, RELIN, BATCH,   DFLT, DFLT,  MAX_DEPTH, FIRST_MOD_SIZE, SEC_LVL, HYBRID, FLEXIBLEAUTO, DFLT,    PTM,   DFLT,     DFLT,      DFLT,       DFLT, DFLT}, },
+    { AUTO_LEVEL_REDUCE_UTBGVRNS, "3", {BGVRNS_SCHEME, RING_DIM, MULT_DEPTH, SIZEMODULI, RELIN, BATCH,   DFLT, DFLT,  MAX_DEPTH, FIRST_MOD_SIZE, SEC_LVL, HYBRID, FLEXIBLEAUTO, DFLT,    PTM,   DFLT,     DFLT,      DFLT,       DFLT, DFLT}, },
     { AUTO_LEVEL_REDUCE_UTBGVRNS, "4", {BGVRNS_SCHEME, RING_DIM, MULT_DEPTH, SIZEMODULI, RELIN, BATCH,   DFLT, DFLT,  MAX_DEPTH, FIRST_MOD_SIZE, SEC_LVL, HYBRID, FIXEDMANUAL,  DFLT,    PTM,   DFLT,     DFLT,      DFLT,       DFLT, DFLT}, },
     // ==========================================
     // TestType,          Descr, Scheme,      RDim,     MultDepth,  SFBits,     RWin,  BatchSz, Mode, Depth, MDepth,    ModSize,        SecLvl,  KSTech, RSTech,       LDigits, PtMod, StdDev,   EvalAddCt, EvalMultCt, KSCt, MultTech
-    //{ COMPRESS_UTBGVRNS, "1", {BGVRNS_SCHEME, RING_DIM, MULT_DEPTH, SIZEMODULI, RELIN, BATCH,   DFLT, DFLT,  MAX_DEPTH, FIRST_MOD_SIZE, SEC_LVL, BV,     FLEXIBLEAUTO, DFLT,    PTM,   DFLT,     DFLT,      DFLT,       DFLT, DFLT}, },
+    { COMPRESS_UTBGVRNS, "1", {BGVRNS_SCHEME, RING_DIM, MULT_DEPTH, SIZEMODULI, RELIN, BATCH,   DFLT, DFLT,  MAX_DEPTH, FIRST_MOD_SIZE, SEC_LVL, BV,     FLEXIBLEAUTO, DFLT,    PTM,   DFLT,     DFLT,      DFLT,       DFLT, DFLT}, },
     { COMPRESS_UTBGVRNS, "2", {BGVRNS_SCHEME, RING_DIM, MULT_DEPTH, SIZEMODULI, RELIN, BATCH,   DFLT, DFLT,  MAX_DEPTH, FIRST_MOD_SIZE, SEC_LVL, BV,     FIXEDMANUAL,  DFLT,    PTM,   DFLT,     DFLT,      DFLT,       DFLT, DFLT}, },
-    //{ COMPRESS_UTBGVRNS, "3", {BGVRNS_SCHEME, RING_DIM, MULT_DEPTH, SIZEMODULI, RELIN, BATCH,   DFLT, DFLT,  MAX_DEPTH, FIRST_MOD_SIZE, SEC_LVL, HYBRID, FLEXIBLEAUTO, DFLT,    PTM,   DFLT,     DFLT,      DFLT,       DFLT, DFLT}, },
+    { COMPRESS_UTBGVRNS, "3", {BGVRNS_SCHEME, RING_DIM, MULT_DEPTH, SIZEMODULI, RELIN, BATCH,   DFLT, DFLT,  MAX_DEPTH, FIRST_MOD_SIZE, SEC_LVL, HYBRID, FLEXIBLEAUTO, DFLT,    PTM,   DFLT,     DFLT,      DFLT,       DFLT, DFLT}, },
     { COMPRESS_UTBGVRNS, "4", {BGVRNS_SCHEME, RING_DIM, MULT_DEPTH, SIZEMODULI, RELIN, BATCH,   DFLT, DFLT,  MAX_DEPTH, FIRST_MOD_SIZE, SEC_LVL, HYBRID, FIXEDMANUAL,  DFLT,    PTM,   DFLT,     DFLT,      DFLT,       DFLT, DFLT}, },
     // ==========================================
     // TestType,                 Descr, Scheme,         RDim,     MultDepth,  SFBits,     RWin,  BatchSz, Mode, Depth, MDepth,    ModSize,        SecLvl,  KSTech, RSTech,       LDigits, PtMod, StdDev,   EvalAddCt, EvalMultCt, KSCt, MultTech
-    //{ EVAL_FAST_ROTATION_UTBGVRNS, "1", {BGVRNS_SCHEME, RING_DIM, MULT_DEPTH, SIZEMODULI, RELIN, BATCH,   DFLT, DFLT,  MAX_DEPTH, FIRST_MOD_SIZE, SEC_LVL, BV,     FLEXIBLEAUTO, DFLT,    PTM,   DFLT,     DFLT,      DFLT,       DFLT, DFLT}, },
+    { EVAL_FAST_ROTATION_UTBGVRNS, "1", {BGVRNS_SCHEME, RING_DIM, MULT_DEPTH, SIZEMODULI, RELIN, BATCH,   DFLT, DFLT,  MAX_DEPTH, FIRST_MOD_SIZE, SEC_LVL, BV,     FLEXIBLEAUTO, DFLT,    PTM,   DFLT,     DFLT,      DFLT,       DFLT, DFLT}, },
     { EVAL_FAST_ROTATION_UTBGVRNS, "2", {BGVRNS_SCHEME, RING_DIM, MULT_DEPTH, SIZEMODULI, RELIN, BATCH,   DFLT, DFLT,  MAX_DEPTH, FIRST_MOD_SIZE, SEC_LVL, BV,     FIXEDMANUAL,  DFLT,    PTM,   DFLT,     DFLT,      DFLT,       DFLT, DFLT}, },
-    //{ EVAL_FAST_ROTATION_UTBGVRNS, "3", {BGVRNS_SCHEME, RING_DIM, MULT_DEPTH, SIZEMODULI, RELIN, BATCH,   DFLT, DFLT,  MAX_DEPTH, FIRST_MOD_SIZE, SEC_LVL, HYBRID, FLEXIBLEAUTO, DFLT,    PTM,   DFLT,     DFLT,      DFLT,       DFLT, DFLT}, },
+    { EVAL_FAST_ROTATION_UTBGVRNS, "3", {BGVRNS_SCHEME, RING_DIM, MULT_DEPTH, SIZEMODULI, RELIN, BATCH,   DFLT, DFLT,  MAX_DEPTH, FIRST_MOD_SIZE, SEC_LVL, HYBRID, FLEXIBLEAUTO, DFLT,    PTM,   DFLT,     DFLT,      DFLT,       DFLT, DFLT}, },
     { EVAL_FAST_ROTATION_UTBGVRNS, "4", {BGVRNS_SCHEME, RING_DIM, MULT_DEPTH, SIZEMODULI, RELIN, BATCH,   DFLT, DFLT,  MAX_DEPTH, FIRST_MOD_SIZE, SEC_LVL, HYBRID, FIXEDMANUAL,  DFLT,    PTM,   DFLT,     DFLT,      DFLT,       DFLT, DFLT}, },
     // ==========================================
     // TestType,          Descr, Scheme,      RDim,     MultDepth,  SFBits,     RWin,  BatchSz, Mode, Depth, MDepth,    ModSize,        SecLvl,  KSTech, RSTech,       LDigits, PtMod, StdDev,   EvalAddCt, EvalMultCt, KSCt, MultTech
-    //{ METADATA_UTBGVRNS, "1", {BGVRNS_SCHEME, RING_DIM, MULT_DEPTH, SIZEMODULI, RELIN, BATCH,   DFLT, DFLT,  MAX_DEPTH, FIRST_MOD_SIZE, SEC_LVL, BV,     FLEXIBLEAUTO, DFLT,    PTM,   DFLT,     DFLT,      DFLT,       DFLT, DFLT}, },
+    { METADATA_UTBGVRNS, "1", {BGVRNS_SCHEME, RING_DIM, MULT_DEPTH, SIZEMODULI, RELIN, BATCH,   DFLT, DFLT,  MAX_DEPTH, FIRST_MOD_SIZE, SEC_LVL, BV,     FLEXIBLEAUTO, DFLT,    PTM,   DFLT,     DFLT,      DFLT,       DFLT, DFLT}, },
     { METADATA_UTBGVRNS, "2", {BGVRNS_SCHEME, RING_DIM, MULT_DEPTH, SIZEMODULI, RELIN, BATCH,   DFLT, DFLT,  MAX_DEPTH, FIRST_MOD_SIZE, SEC_LVL, BV,     FIXEDMANUAL,  DFLT,    PTM,   DFLT,     DFLT,      DFLT,       DFLT, DFLT}, },
-    //{ METADATA_UTBGVRNS, "3", {BGVRNS_SCHEME, RING_DIM, MULT_DEPTH, SIZEMODULI, RELIN, BATCH,   DFLT, DFLT,  MAX_DEPTH, FIRST_MOD_SIZE, SEC_LVL, HYBRID, FLEXIBLEAUTO, DFLT,    PTM,   DFLT,     DFLT,      DFLT,       DFLT, DFLT}, },
+    { METADATA_UTBGVRNS, "3", {BGVRNS_SCHEME, RING_DIM, MULT_DEPTH, SIZEMODULI, RELIN, BATCH,   DFLT, DFLT,  MAX_DEPTH, FIRST_MOD_SIZE, SEC_LVL, HYBRID, FLEXIBLEAUTO, DFLT,    PTM,   DFLT,     DFLT,      DFLT,       DFLT, DFLT}, },
     { METADATA_UTBGVRNS, "4", {BGVRNS_SCHEME, RING_DIM, MULT_DEPTH, SIZEMODULI, RELIN, BATCH,   DFLT, DFLT,  MAX_DEPTH, FIRST_MOD_SIZE, SEC_LVL, HYBRID, FIXEDMANUAL,  DFLT,    PTM,   DFLT,     DFLT,      DFLT,       DFLT, DFLT}, },
->>>>>>> 74c645e8
 };
 //===========================================================================================================
 
