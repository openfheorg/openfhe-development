//==================================================================================
// BSD 2-Clause License
//
// Copyright (c) 2014-2022, NJIT, Duality Technologies Inc. and other contributors
//
// All rights reserved.
//
// Author TPOC: contact@openfhe.org
//
// Redistribution and use in source and binary forms, with or without
// modification, are permitted provided that the following conditions are met:
//
// 1. Redistributions of source code must retain the above copyright notice, this
//    list of conditions and the following disclaimer.
//
// 2. Redistributions in binary form must reproduce the above copyright notice,
//    this list of conditions and the following disclaimer in the documentation
//    and/or other materials provided with the distribution.
//
// THIS SOFTWARE IS PROVIDED BY THE COPYRIGHT HOLDERS AND CONTRIBUTORS "AS IS"
// AND ANY EXPRESS OR IMPLIED WARRANTIES, INCLUDING, BUT NOT LIMITED TO, THE
// IMPLIED WARRANTIES OF MERCHANTABILITY AND FITNESS FOR A PARTICULAR PURPOSE ARE
// DISCLAIMED. IN NO EVENT SHALL THE COPYRIGHT HOLDER OR CONTRIBUTORS BE LIABLE
// FOR ANY DIRECT, INDIRECT, INCIDENTAL, SPECIAL, EXEMPLARY, OR CONSEQUENTIAL
// DAMAGES (INCLUDING, BUT NOT LIMITED TO, PROCUREMENT OF SUBSTITUTE GOODS OR
// SERVICES; LOSS OF USE, DATA, OR PROFITS; OR BUSINESS INTERRUPTION) HOWEVER
// CAUSED AND ON ANY THEORY OF LIABILITY, WHETHER IN CONTRACT, STRICT LIABILITY,
// OR TORT (INCLUDING NEGLIGENCE OR OTHERWISE) ARISING IN ANY WAY OUT OF THE USE
// OF THIS SOFTWARE, EVEN IF ADVISED OF THE POSSIBILITY OF SUCH DAMAGE.
//==================================================================================

/*
  Example of polynomial evaluation using CKKS.
 */

#define PROFILE  // turns on the reporting of timing results

#include "openfhe.h"

#include <vector>
#include <iostream>

using namespace lbcrypto;

void printPrimeModuliChain(const DCRTPoly& poly) {
    int num_primes       = poly.GetNumOfElements();
    double total_bit_len = 0.0;
    for (int i = 0; i < num_primes; i++) {
        auto qi = poly.GetParams()->GetParams()[i]->GetModulus();
        std::cout << "q_" << i << ": " << qi << ",  log q_" << i << ": " << log(qi.ConvertToDouble()) / log(2)
                  << std::endl;
        total_bit_len += log(qi.ConvertToDouble()) / log(2);
    }
    std::cout << "Total bit length: " << total_bit_len << std::endl;
}

double getScaleApproxError(const DCRTPoly& poly, uint32_t numPrimes, uint32_t compositeDegree, uint32_t firstModSize,
                           uint32_t scalingModSize) {
    double delta0 = std::pow(2.0, static_cast<double>(firstModSize));
    double delta  = std::pow(2.0, static_cast<double>(scalingModSize));
    // uint32_t numPrimes = poly.GetNumOfElements();
    auto q = poly.GetParams()->GetParams();

    std::cout << "numPrimes=" << numPrimes << " compositeDegree=" << compositeDegree << " firstModSize=" << firstModSize
              << " scalingModSize=" << scalingModSize << std::endl;

    double prod = q[0]->GetModulus().ConvertToDouble();
    std::cout << "q0_0: " << prod;
    for (uint32_t d = 1; d < compositeDegree; ++d) {
        std::cout << " q0_" << d << ": " << q[d]->GetModulus().ConvertToDouble();
        prod *= q[d]->GetModulus().ConvertToDouble();
    }
    std::cout << "\n";
    double cumApproxError = std::abs(delta0 - prod);

    std::cout << "q0: " << prod << " delta0: " << delta0 << " approxErr=" << std::abs(delta0 - prod) << std::endl;

    for (uint32_t i = compositeDegree; i < numPrimes; i += compositeDegree) {
        prod = q[i]->GetModulus().ConvertToDouble();
        std::cout << "q" << i / compositeDegree << "_0: " << prod;
        for (uint32_t d = 1; d < compositeDegree; ++d) {
            std::cout << " q" << i / compositeDegree << "_" << d << ": " << q[i + d]->GetModulus().ConvertToDouble();
            prod *= q[i + d]->GetModulus().ConvertToDouble();
        }
        std::cout << "\n";
        cumApproxError += std::abs(delta - prod);
        std::cout << "q" << i / compositeDegree << ": " << prod << " delta: " << delta
                  << " approxErr=" << std::abs(delta - prod) << std::endl;
    }

    std::cout << "Average distance to scaling factor: "
              << cumApproxError / ((numPrimes - compositeDegree) / compositeDegree) << std::endl;

    return cumApproxError / ((numPrimes - compositeDegree) / compositeDegree);
}

int main(int argc, char* argv[]) {
    TimeVar t;

    double timeEvalPoly1(0.0), timeEvalPoly2(0.0);
    // Parameters for d=4
    // uint32_t firstModSize     = 106;
    // uint32_t scalingModSize   = 104;
    // uint32_t registerWordSize = 32;
    // Parameters for d=3
    uint32_t firstModSize     = 96;
    uint32_t scalingModSize   = 80;
    uint32_t registerWordSize = 32;

    std::cout << "\n======EXAMPLE FOR EVALPOLY========\n" << std::endl;

    uint32_t multDepth = 6;
    int argcCount      = 1;
    if (argc > 1) {
        while (argcCount < argc) {
            uint32_t paramValue = atoi(argv[argcCount]);
            switch (argcCount) {
                case 1:
                    firstModSize = paramValue;
                    std::cout << "Setting First Mod Size: " << firstModSize << std::endl;
                    break;
                case 2:
                    scalingModSize = paramValue;
                    std::cout << "Setting Scaling Mod Size: " << scalingModSize << std::endl;
                    break;
                case 3:
                    registerWordSize = paramValue;
                    std::cout << "Setting Register Word Size: " << registerWordSize << std::endl;
                    break;
                case 4:
                    multDepth = paramValue;
                    std::cout << "Setting Multiplicative Depth: " << multDepth << std::endl;
                    break;
                default:
                    std::cout << "Invalid option" << std::endl;
                    break;
            }
            argcCount += 1;
        }

        std::cout << "Completed reading input parameters!" << std::endl;
    }
    else {
        std::cout << "Using default parameters" << std::endl;
        std::cout << "First Mod Size: " << firstModSize << std::endl;
        std::cout << "Scaling Mod Size: " << scalingModSize << std::endl;
        std::cout << "Register Word Size: " << registerWordSize << std::endl;
        std::cout << "Multiplicative Depth: " << multDepth << std::endl;
        std::cout << "Usage: " << argv[0] << " [firstModSize] [scalingModSize] [registerWordSize] [multDepth]"
                  << std::endl;
    }

    CCParams<CryptoContextCKKSRNS> parameters;
    parameters.SetMultiplicativeDepth(multDepth);
    parameters.SetFirstModSize(firstModSize);
    parameters.SetScalingModSize(scalingModSize);

    parameters.SetRegisterWordSize(registerWordSize);
    parameters.SetScalingTechnique(COMPOSITESCALINGAUTO);

    CryptoContext<DCRTPoly> cc = GenCryptoContext(parameters);
    cc->Enable(PKE);
    cc->Enable(KEYSWITCH);
    cc->Enable(LEVELEDSHE);
    cc->Enable(ADVANCEDSHE);

    const auto cryptoParamsCKKSRNS = std::dynamic_pointer_cast<CryptoParametersCKKSRNS>(cc->GetCryptoParameters());
    uint32_t compositeDegree       = cryptoParamsCKKSRNS->GetCompositeDegree();
<<<<<<< HEAD
    std::cout << "-----------------------------------------------------------------" << std::endl;
    std::cout << "Composite Degree: " << compositeDegree << "\nPrime Moduli Size: "
              << static_cast<float>(scalingModSize) / cryptoParamsCKKSRNS->GetCompositeDegree()
              << "\nRegister word size: " << registerWordSize << std::endl;
=======

    std::cout << "-----------------------------------------------------------------" << std::endl;
    std::cout << "Composite Degree: " << compositeDegree << "\nPrime Moduli Size: "
              << static_cast<float>(scalingModSize) / cryptoParamsCKKSRNS->GetCompositeDegree()
              << "\nRegister Word Size: " << registerWordSize << std::endl;
>>>>>>> 28e7a1a0
    std::cout << "-----------------------------------------------------------------" << std::endl;

    std::vector<std::complex<double>> input({0.5, 0.7, 0.9, 0.95, 0.93});

    size_t encodedLength = input.size();

    std::vector<double> coefficients1({0.15, 0.75, 0, 1.25, 0, 0, 1, 0, 1, 2, 0, 1, 0, 0, 0, 0, 1});
    std::vector<double> coefficients2({1,   2,   3,   4,   5,   -1,   -2,   -3,   -4,   -5,
                                       0.1, 0.2, 0.3, 0.4, 0.5, -0.1, -0.2, -0.3, -0.4, -0.5,
                                       0.1, 0.2, 0.3, 0.4, 0.5, -0.1, -0.2, -0.3, -0.4, -0.5});
<<<<<<< HEAD

=======
  
>>>>>>> 28e7a1a0
    Plaintext plaintext1 = cc->MakeCKKSPackedPlaintext(input);

    auto keyPair = cc->KeyGen();

    std::cout << "Generating evaluation key for homomorphic multiplication...";
    cc->EvalMultKeyGen(keyPair.secretKey);
    std::cout << "Completed." << std::endl;

    const std::vector<DCRTPoly>& ckkspk = keyPair.publicKey->GetPublicElements();
    std::cout << "Moduli chain of pk: " << std::endl;
    printPrimeModuliChain(ckkspk[0]);

    double avgScaleError = getScaleApproxError(ckkspk[0], (multDepth + 1) * compositeDegree, compositeDegree,
                                               firstModSize, scalingModSize);
    std::cout << "Average Scale Error: " << avgScaleError << std::endl;

    auto ciphertext1 = cc->Encrypt(keyPair.publicKey, plaintext1);

    TIC(t);

    auto result = cc->EvalPoly(ciphertext1, coefficients1);

    timeEvalPoly1 = TOC(t);

    TIC(t);

    auto result2 = cc->EvalPoly(ciphertext1, coefficients2);

    timeEvalPoly2 = TOC(t);

    Plaintext plaintextDec;

    cc->Decrypt(keyPair.secretKey, result, &plaintextDec);

    plaintextDec->SetLength(encodedLength);

    Plaintext plaintextDec2;

    cc->Decrypt(keyPair.secretKey, result2, &plaintextDec2);

    plaintextDec2->SetLength(encodedLength);

    std::cout << std::setprecision(15) << std::endl;

    std::cout << "\n Original Plaintext #1: \n";
    std::cout << plaintext1 << std::endl;

    std::cout << "\n Result of evaluating a polynomial with coefficients " << coefficients1 << " \n";
    std::cout << plaintextDec << std::endl;

    std::cout << "\n Expected result: (0.70519107, 1.38285078, 3.97211180, "
                 "5.60215665, 4.86357575) "
              << std::endl;

    std::cout << "\n Evaluation time: " << timeEvalPoly1 << " ms" << std::endl;

    std::cout << "\n Result of evaluating a polynomial with coefficients " << coefficients2 << " \n";
    std::cout << plaintextDec2 << std::endl;

    std::cout << "\n Expected result: (3.4515092326, 5.3752765397, 4.8993108833, "
                 "3.2495023573, 4.0485229982) "
              << std::endl;

    std::cout << "\n Evaluation time: " << timeEvalPoly2 << " ms" << std::endl;

    return 0;
}<|MERGE_RESOLUTION|>--- conflicted
+++ resolved
@@ -166,18 +166,11 @@
 
     const auto cryptoParamsCKKSRNS = std::dynamic_pointer_cast<CryptoParametersCKKSRNS>(cc->GetCryptoParameters());
     uint32_t compositeDegree       = cryptoParamsCKKSRNS->GetCompositeDegree();
-<<<<<<< HEAD
-    std::cout << "-----------------------------------------------------------------" << std::endl;
-    std::cout << "Composite Degree: " << compositeDegree << "\nPrime Moduli Size: "
-              << static_cast<float>(scalingModSize) / cryptoParamsCKKSRNS->GetCompositeDegree()
-              << "\nRegister word size: " << registerWordSize << std::endl;
-=======
 
     std::cout << "-----------------------------------------------------------------" << std::endl;
     std::cout << "Composite Degree: " << compositeDegree << "\nPrime Moduli Size: "
               << static_cast<float>(scalingModSize) / cryptoParamsCKKSRNS->GetCompositeDegree()
               << "\nRegister Word Size: " << registerWordSize << std::endl;
->>>>>>> 28e7a1a0
     std::cout << "-----------------------------------------------------------------" << std::endl;
 
     std::vector<std::complex<double>> input({0.5, 0.7, 0.9, 0.95, 0.93});
@@ -188,11 +181,7 @@
     std::vector<double> coefficients2({1,   2,   3,   4,   5,   -1,   -2,   -3,   -4,   -5,
                                        0.1, 0.2, 0.3, 0.4, 0.5, -0.1, -0.2, -0.3, -0.4, -0.5,
                                        0.1, 0.2, 0.3, 0.4, 0.5, -0.1, -0.2, -0.3, -0.4, -0.5});
-<<<<<<< HEAD
-
-=======
   
->>>>>>> 28e7a1a0
     Plaintext plaintext1 = cc->MakeCKKSPackedPlaintext(input);
 
     auto keyPair = cc->KeyGen();
