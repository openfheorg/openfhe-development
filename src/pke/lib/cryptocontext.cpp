//==================================================================================
// BSD 2-Clause License
//
// Copyright (c) 2014-2022, NJIT, Duality Technologies Inc. and other contributors
//
// All rights reserved.
//
// Author TPOC: contact@openfhe.org
//
// Redistribution and use in source and binary forms, with or without
// modification, are permitted provided that the following conditions are met:
//
// 1. Redistributions of source code must retain the above copyright notice, this
//    list of conditions and the following disclaimer.
//
// 2. Redistributions in binary form must reproduce the above copyright notice,
//    this list of conditions and the following disclaimer in the documentation
//    and/or other materials provided with the distribution.
//
// THIS SOFTWARE IS PROVIDED BY THE COPYRIGHT HOLDERS AND CONTRIBUTORS "AS IS"
// AND ANY EXPRESS OR IMPLIED WARRANTIES, INCLUDING, BUT NOT LIMITED TO, THE
// IMPLIED WARRANTIES OF MERCHANTABILITY AND FITNESS FOR A PARTICULAR PURPOSE ARE
// DISCLAIMED. IN NO EVENT SHALL THE COPYRIGHT HOLDER OR CONTRIBUTORS BE LIABLE
// FOR ANY DIRECT, INDIRECT, INCIDENTAL, SPECIAL, EXEMPLARY, OR CONSEQUENTIAL
// DAMAGES (INCLUDING, BUT NOT LIMITED TO, PROCUREMENT OF SUBSTITUTE GOODS OR
// SERVICES; LOSS OF USE, DATA, OR PROFITS; OR BUSINESS INTERRUPTION) HOWEVER
// CAUSED AND ON ANY THEORY OF LIABILITY, WHETHER IN CONTRACT, STRICT LIABILITY,
// OR TORT (INCLUDING NEGLIGENCE OR OTHERWISE) ARISING IN ANY WAY OUT OF THE USE
// OF THIS SOFTWARE, EVEN IF ADVISED OF THE POSSIBILITY OF SUCH DAMAGE.
//==================================================================================

/*
  Control for encryption operations
 */

#include "cryptocontext.h"

#include "key/privatekey.h"
#include "key/publickey.h"
#include "math/chebyshev.h"
#include "schemerns/rns-scheme.h"
#include "scheme/ckksrns/ckksrns-cryptoparameters.h"

namespace lbcrypto {

template <typename Element>
std::map<std::string, std::vector<EvalKey<Element>>>& CryptoContextImpl<Element>::evalMultKeyMap() {
    return s_evalMultKeyMap;
}
template <typename Element>
std::map<std::string, std::shared_ptr<std::map<usint, EvalKey<Element>>>>& CryptoContextImpl<Element>::evalSumKeyMap() {
    return s_evalSumKeyMap;
}
template <typename Element>
std::map<std::string, std::shared_ptr<std::map<usint, EvalKey<Element>>>>&
CryptoContextImpl<Element>::evalAutomorphismKeyMap() {
    return s_evalAutomorphismKeyMap;
}

template <typename Element>
void CryptoContextImpl<Element>::SetKSTechniqueInScheme() {
    // check if the scheme is an RNS scheme
    auto schemeRNSPtr = dynamic_cast<SchemeRNS*>(&(*scheme));
    if (schemeRNSPtr != nullptr) {
        // check if the parameter object is RNS-based
        auto elPtr = dynamic_cast<const CryptoParametersRNS*>(&(*params));
        if (elPtr != nullptr) {
            schemeRNSPtr->SetKeySwitchingTechnique(elPtr->GetKeySwitchTechnique());
            return;
        }
        OPENFHE_THROW(type_error, "Cannot set KeySwitchingTechnique as the parameter object is not RNS-based");
    }
}

/////////////////////////////////////////
// SHE MULTIPLICATION
/////////////////////////////////////////

template <typename Element>
void CryptoContextImpl<Element>::InsertEvalMultKey(const std::vector<EvalKey<Element>>& vectorToInsert) {
    GetAllEvalMultKeys()[vectorToInsert[0]->GetKeyTag()] = vectorToInsert;
}

/////////////////////////////////////////
// ADVANCED SHE
/////////////////////////////////////////

template <typename Element>
void CryptoContextImpl<Element>::EvalSumKeyGen(const PrivateKey<Element> privateKey,
                                               const PublicKey<Element> publicKey) {
    if (privateKey == nullptr || Mismatched(privateKey->GetCryptoContext())) {
        OPENFHE_THROW(config_error,
                      "Private key passed to EvalSumKeyGen were not generated "
                      "with this crypto context");
    }

    if (publicKey != nullptr && privateKey->GetKeyTag() != publicKey->GetKeyTag()) {
        OPENFHE_THROW(config_error, "Public key passed to EvalSumKeyGen does not match private key");
    }

    auto evalKeys = GetScheme()->EvalSumKeyGen(privateKey, publicKey);

    GetAllEvalSumKeys()[privateKey->GetKeyTag()] = evalKeys;
}

template <typename Element>
std::shared_ptr<std::map<usint, EvalKey<Element>>> CryptoContextImpl<Element>::EvalSumRowsKeyGen(
    const PrivateKey<Element> privateKey, const PublicKey<Element> publicKey, usint rowSize, usint subringDim) {
    if (privateKey == nullptr || Mismatched(privateKey->GetCryptoContext())) {
        OPENFHE_THROW(config_error,
                      "Private key passed to EvalSumKeyGen were not generated "
                      "with this crypto context");
    }

    if (publicKey != nullptr && privateKey->GetKeyTag() != publicKey->GetKeyTag()) {
        OPENFHE_THROW(config_error, "Public key passed to EvalSumKeyGen does not match private key");
    }

    auto evalKeys = GetScheme()->EvalSumRowsKeyGen(privateKey, publicKey, rowSize, subringDim);

    return evalKeys;
}

template <typename Element>
std::shared_ptr<std::map<usint, EvalKey<Element>>> CryptoContextImpl<Element>::EvalSumColsKeyGen(
    const PrivateKey<Element> privateKey, const PublicKey<Element> publicKey) {
    if (privateKey == nullptr || Mismatched(privateKey->GetCryptoContext())) {
        OPENFHE_THROW(config_error,
                      "Private key passed to EvalSumKeyGen were not generated "
                      "with this crypto context");
    }

    if (publicKey != nullptr && privateKey->GetKeyTag() != publicKey->GetKeyTag()) {
        OPENFHE_THROW(config_error, "Public key passed to EvalSumKeyGen does not match private key");
    }

    auto evalKeys = GetScheme()->EvalSumColsKeyGen(privateKey, publicKey);

    return evalKeys;
}

template <typename Element>
const std::map<usint, EvalKey<Element>>& CryptoContextImpl<Element>::GetEvalSumKeyMap(const std::string& keyID) {
    auto ekv = GetAllEvalSumKeys().find(keyID);
    if (ekv == GetAllEvalSumKeys().end())
        OPENFHE_THROW(not_available_error,
                      "You need to use EvalSumKeyGen so that you have EvalSumKeys "
                      "available for this ID");
    return *ekv->second;
}

template <typename Element>
std::map<std::string, std::shared_ptr<std::map<usint, EvalKey<Element>>>>&
CryptoContextImpl<Element>::GetAllEvalSumKeys() {
    return evalSumKeyMap();
}

template <typename Element>
void CryptoContextImpl<Element>::ClearEvalSumKeys() {
    GetAllEvalSumKeys().clear();
}

/**
 * ClearEvalMultKeys - flush EvalMultKey cache for a given id
 * @param id
 */
template <typename Element>
void CryptoContextImpl<Element>::ClearEvalSumKeys(const std::string& id) {
    auto kd = GetAllEvalSumKeys().find(id);
    if (kd != GetAllEvalSumKeys().end())
        GetAllEvalSumKeys().erase(kd);
}

/**
 * ClearEvalMultKeys - flush EvalMultKey cache for a given context
 * @param cc
 */
template <typename Element>
void CryptoContextImpl<Element>::ClearEvalSumKeys(const CryptoContext<Element> cc) {
    for (auto it = GetAllEvalSumKeys().begin(); it != GetAllEvalSumKeys().end();) {
        if (it->second->begin()->second->GetCryptoContext() == cc) {
            it = GetAllEvalSumKeys().erase(it);
        }
        else {
            ++it;
        }
    }
}

template <typename Element>
void CryptoContextImpl<Element>::InsertEvalSumKey(
    const std::shared_ptr<std::map<usint, EvalKey<Element>>> mapToInsert) {
    // find the tag
    if (!mapToInsert->empty()) {
        auto onekey                                      = mapToInsert->begin();
        GetAllEvalSumKeys()[onekey->second->GetKeyTag()] = mapToInsert;
    }
}

/////////////////////////////////////////
// SHE AUTOMORPHISM
/////////////////////////////////////////

template <typename Element>
void CryptoContextImpl<Element>::EvalAtIndexKeyGen(const PrivateKey<Element> privateKey,
                                                   const std::vector<int32_t>& indexList,
                                                   const PublicKey<Element> publicKey) {
    if (privateKey == nullptr || Mismatched(privateKey->GetCryptoContext())) {
        OPENFHE_THROW(config_error,
                      "Private key passed to EvalAtIndexKeyGen were not generated "
                      "with this crypto context");
    }

    if (publicKey != nullptr && privateKey->GetKeyTag() != publicKey->GetKeyTag()) {
        OPENFHE_THROW(config_error, "Public key passed to EvalAtIndexKeyGen does not match private key");
    }

    auto evalKeys = GetScheme()->EvalAtIndexKeyGen(publicKey, privateKey, indexList);

    auto ekv = GetAllEvalAutomorphismKeys().find(privateKey->GetKeyTag());
    if (ekv == GetAllEvalAutomorphismKeys().end()) {
        GetAllEvalAutomorphismKeys()[privateKey->GetKeyTag()] = evalKeys;
    }
    else {
        auto& currRotMap = GetEvalAutomorphismKeyMap(privateKey->GetKeyTag());
        auto iterRowKeys = evalKeys->begin();
        while (iterRowKeys != evalKeys->end()) {
            auto idx = iterRowKeys->first;
            // Search current rotation key map and add key
            // only if it doesn't exist
            if (currRotMap.find(idx) == currRotMap.end()) {
                currRotMap.insert(*iterRowKeys);
            }
            iterRowKeys++;
        }
    }

    //  evalAutomorphismKeyMap()[privateKey->GetKeyTag()] = evalKeys;
}

template <typename Element>
std::map<usint, EvalKey<Element>>& CryptoContextImpl<Element>::GetEvalAutomorphismKeyMap(const std::string& keyID) {
    auto ekv = evalAutomorphismKeyMap().find(keyID);
    if (ekv == evalAutomorphismKeyMap().end())
        OPENFHE_THROW(not_available_error,
                      "You need to use EvalAutomorphismKeyGen so that you have "
                      "EvalAutomorphismKeys available for this ID");
    return *ekv->second;
}

template <typename Element>
void CryptoContextImpl<Element>::ClearEvalAutomorphismKeys() {
    evalAutomorphismKeyMap().clear();
}

/**
 * ClearEvalAutomorphismKeys - flush EvalAutomorphismKey cache for a given id
 * @param id
 */
template <typename Element>
void CryptoContextImpl<Element>::ClearEvalAutomorphismKeys(const std::string& id) {
    auto kd = evalAutomorphismKeyMap().find(id);
    if (kd != evalAutomorphismKeyMap().end())
        evalAutomorphismKeyMap().erase(kd);
}

/**
 * ClearEvalAutomorphismKeys - flush EvalAutomorphismKey cache for a given
 * context
 * @param cc
 */
template <typename Element>
void CryptoContextImpl<Element>::ClearEvalAutomorphismKeys(const CryptoContext<Element> cc) {
    for (auto it = evalAutomorphismKeyMap().begin(); it != evalAutomorphismKeyMap().end();) {
        if (it->second->begin()->second->GetCryptoContext() == cc) {
            it = evalAutomorphismKeyMap().erase(it);
        }
        else {
            ++it;
        }
    }
}

template <typename Element>
void CryptoContextImpl<Element>::InsertEvalAutomorphismKey(
    const std::shared_ptr<std::map<usint, EvalKey<Element>>> mapToInsert) {
    // find the tag
    auto onekey                                           = mapToInsert->begin();
    evalAutomorphismKeyMap()[onekey->second->GetKeyTag()] = mapToInsert;
}

template <typename Element>
Ciphertext<Element> CryptoContextImpl<Element>::EvalSum(ConstCiphertext<Element> ciphertext, usint batchSize) const {
    if (ciphertext == nullptr || Mismatched(ciphertext->GetCryptoContext()))
        OPENFHE_THROW(config_error,
                      "Information passed to EvalSum was not generated with this "
                      "crypto context");

    auto evalSumKeys = CryptoContextImpl<Element>::GetEvalSumKeyMap(ciphertext->GetKeyTag());
    auto rv          = GetScheme()->EvalSum(ciphertext, batchSize, evalSumKeys);
    return rv;
}

template <typename Element>
Ciphertext<Element> CryptoContextImpl<Element>::EvalSumRows(ConstCiphertext<Element> ciphertext, usint rowSize,
                                                            const std::map<usint, EvalKey<Element>>& evalSumKeys,
                                                            usint subringDim) const {
    if (ciphertext == nullptr || Mismatched(ciphertext->GetCryptoContext()))
        OPENFHE_THROW(config_error,
                      "Information passed to EvalSum was not generated with this "
                      "crypto context");

    auto rv = GetScheme()->EvalSumRows(ciphertext, rowSize, evalSumKeys, subringDim);
    return rv;
}

template <typename Element>
Ciphertext<Element> CryptoContextImpl<Element>::EvalSumCols(
    ConstCiphertext<Element> ciphertext, usint rowSize,
    const std::map<usint, EvalKey<Element>>& evalSumKeysRight) const {
    if (ciphertext == nullptr || Mismatched(ciphertext->GetCryptoContext()))
        OPENFHE_THROW(config_error,
                      "Information passed to EvalSum was not generated with this "
                      "crypto context");

    auto evalSumKeys = CryptoContextImpl<Element>::GetEvalSumKeyMap(ciphertext->GetKeyTag());

    auto rv = GetScheme()->EvalSumCols(ciphertext, rowSize, evalSumKeys, evalSumKeysRight);
    return rv;
}

template <typename Element>
Ciphertext<Element> CryptoContextImpl<Element>::EvalAtIndex(ConstCiphertext<Element> ciphertext, int32_t index) const {
    if (ciphertext == nullptr || Mismatched(ciphertext->GetCryptoContext()))
        OPENFHE_THROW(config_error,
                      "Information passed to EvalAtIndex was not generated with "
                      "this crypto context");

    // If the index is zero, no rotation is needed, copy the ciphertext and return
    // This is done after the keyMap so that it is protected if there's not a
    // valid key.
    if (0 == index) {
        auto rv = ciphertext->Clone();
        return rv;
    }

    auto evalAutomorphismKeys = CryptoContextImpl<Element>::GetEvalAutomorphismKeyMap(ciphertext->GetKeyTag());

    auto rv = GetScheme()->EvalAtIndex(ciphertext, index, evalAutomorphismKeys);
    return rv;
}

template <typename Element>
Ciphertext<Element> CryptoContextImpl<Element>::EvalMerge(
    const std::vector<Ciphertext<Element>>& ciphertextVector) const {
    if (ciphertextVector[0] == nullptr || Mismatched(ciphertextVector[0]->GetCryptoContext()))
        OPENFHE_THROW(config_error,
                      "Information passed to EvalMerge was not generated with "
                      "this crypto context");

    auto evalAutomorphismKeys = CryptoContextImpl<Element>::GetEvalAutomorphismKeyMap(ciphertextVector[0]->GetKeyTag());

    auto rv = GetScheme()->EvalMerge(ciphertextVector, evalAutomorphismKeys);

    return rv;
}

template <typename Element>
Ciphertext<Element> CryptoContextImpl<Element>::EvalInnerProduct(ConstCiphertext<Element> ct1,
                                                                 ConstCiphertext<Element> ct2, usint batchSize) const {
    if (ct1 == nullptr || ct2 == nullptr || ct1->GetKeyTag() != ct2->GetKeyTag() || Mismatched(ct1->GetCryptoContext()))
        OPENFHE_THROW(config_error,
                      "Information passed to EvalInnerProduct was not generated "
                      "with this crypto context");

    auto evalSumKeys = CryptoContextImpl<Element>::GetEvalSumKeyMap(ct1->GetKeyTag());
    auto ek          = GetEvalMultKeyVector(ct1->GetKeyTag());

    auto rv = GetScheme()->EvalInnerProduct(ct1, ct2, batchSize, evalSumKeys, ek[0]);
    return rv;
}

template <typename Element>
Ciphertext<Element> CryptoContextImpl<Element>::EvalInnerProduct(ConstCiphertext<Element> ct1, ConstPlaintext ct2,
                                                                 usint batchSize) const {
    if (ct1 == nullptr || ct2 == nullptr || Mismatched(ct1->GetCryptoContext()))
        OPENFHE_THROW(config_error,
                      "Information passed to EvalInnerProduct was not generated "
                      "with this crypto context");

    auto evalSumKeys = CryptoContextImpl<Element>::GetEvalSumKeyMap(ct1->GetKeyTag());

    auto rv = GetScheme()->EvalInnerProduct(ct1, ct2, batchSize, evalSumKeys);
    return rv;
}

template <typename Element>
Plaintext CryptoContextImpl<Element>::GetPlaintextForDecrypt(PlaintextEncodings pte, std::shared_ptr<ParmType> evp,
                                                             EncodingParams ep) {
    auto vp = std::make_shared<typename NativePoly::Params>(evp->GetCyclotomicOrder(), ep->GetPlaintextModulus(), 1);

    if (pte == CKKS_PACKED_ENCODING)
        return PlaintextFactory::MakePlaintext(pte, evp, ep);

    return PlaintextFactory::MakePlaintext(pte, vp, ep);
}

template <typename Element>
DecryptResult CryptoContextImpl<Element>::Decrypt(ConstCiphertext<Element> ciphertext,
                                                  const PrivateKey<Element> privateKey, Plaintext* plaintext) {
    if (ciphertext == nullptr)
        OPENFHE_THROW(config_error, "ciphertext passed to Decrypt is empty");
    if (plaintext == nullptr)
        OPENFHE_THROW(config_error, "plaintext passed to Decrypt is empty");
    if (privateKey == nullptr || Mismatched(privateKey->GetCryptoContext()))
        OPENFHE_THROW(config_error,
                      "Information passed to Decrypt was not generated with "
                      "this crypto context");

    // determine which type of plaintext that you need to decrypt into
    // Plaintext decrypted =
    // GetPlaintextForDecrypt(ciphertext->GetEncodingType(),
    // this->GetElementParams(), this->GetEncodingParams());
    Plaintext decrypted = GetPlaintextForDecrypt(ciphertext->GetEncodingType(),
                                                 ciphertext->GetElements()[0].GetParams(), this->GetEncodingParams());

    DecryptResult result;

    if ((ciphertext->GetEncodingType() == CKKS_PACKED_ENCODING) && (typeid(Element) != typeid(NativePoly))) {
        result = GetScheme()->Decrypt(ciphertext, privateKey, &decrypted->GetElement<Poly>());
    }
    else {
        result = GetScheme()->Decrypt(ciphertext, privateKey, &decrypted->GetElement<NativePoly>());
    }

    if (result.isValid == false)  // TODO (dsuponit): why don't we throw an exception here?
        return result;

    decrypted->SetScalingFactorInt(result.scalingFactorInt);

    if (ciphertext->GetEncodingType() == CKKS_PACKED_ENCODING) {
        auto decryptedCKKS = std::dynamic_pointer_cast<CKKSPackedEncoding>(decrypted);
        decryptedCKKS->SetNoiseScaleDeg(ciphertext->GetNoiseScaleDeg());
        decryptedCKKS->SetLevel(ciphertext->GetLevel());
        decryptedCKKS->SetScalingFactor(ciphertext->GetScalingFactor());
        decryptedCKKS->SetSlots(ciphertext->GetSlots());

        const auto cryptoParamsCKKS = std::dynamic_pointer_cast<CryptoParametersRNS>(this->GetCryptoParameters());

        decryptedCKKS->Decode(ciphertext->GetNoiseScaleDeg(), ciphertext->GetScalingFactor(),
                              cryptoParamsCKKS->GetScalingTechnique(), cryptoParamsCKKS->GetExecutionMode());
<<<<<<< HEAD
=======
    }
    else {
        decrypted->Decode();
    }

    *plaintext = std::move(decrypted);
    return result;
}

template <typename Element>
DecryptResult CryptoContextImpl<Element>::MultipartyDecryptFusion(
    const std::vector<Ciphertext<Element>>& partialCiphertextVec, Plaintext* plaintext) const {
    DecryptResult result;

    // Make sure we're processing ciphertexts.
    size_t last_ciphertext = partialCiphertextVec.size();
    if (last_ciphertext < 1)
        return result;

    for (size_t i = 0; i < last_ciphertext; i++) {
        if (partialCiphertextVec[i] == nullptr || Mismatched(partialCiphertextVec[i]->GetCryptoContext()))
            OPENFHE_THROW(config_error,
                          "A ciphertext passed to MultipartyDecryptFusion was not "
                          "generated with this crypto context");
        if (partialCiphertextVec[i]->GetEncodingType() != partialCiphertextVec[0]->GetEncodingType())
            OPENFHE_THROW(type_error,
                          "Ciphertexts passed to MultipartyDecryptFusion have "
                          "mismatched encoding types");
    }

    // determine which type of plaintext that you need to decrypt into
    Plaintext decrypted =
        GetPlaintextForDecrypt(partialCiphertextVec[0]->GetEncodingType(),
                               partialCiphertextVec[0]->GetElements()[0].GetParams(), this->GetEncodingParams());

    if ((partialCiphertextVec[0]->GetEncodingType() == CKKS_PACKED_ENCODING) && (typeid(Element) != typeid(NativePoly)))
        result = GetScheme()->MultipartyDecryptFusion(partialCiphertextVec, &decrypted->GetElement<Poly>());
    else
        result = GetScheme()->MultipartyDecryptFusion(partialCiphertextVec, &decrypted->GetElement<NativePoly>());

    if (result.isValid == false)
        return result;

    if (partialCiphertextVec[0]->GetEncodingType() == CKKS_PACKED_ENCODING) {
        auto decryptedCKKS = std::dynamic_pointer_cast<CKKSPackedEncoding>(decrypted);
        decryptedCKKS->SetSlots(partialCiphertextVec[0]->GetSlots());
        const auto cryptoParamsCKKS = std::dynamic_pointer_cast<CryptoParametersRNS>(this->GetCryptoParameters());
        decryptedCKKS->Decode(partialCiphertextVec[0]->GetNoiseScaleDeg(), partialCiphertextVec[0]->GetScalingFactor(),
                              cryptoParamsCKKS->GetScalingTechnique(), cryptoParamsCKKS->GetExecutionMode());
>>>>>>> a7415334
    }
    else {
        decrypted->Decode();
    }

    *plaintext = std::move(decrypted);
    return result;
}

//------------------------------------------------------------------------------
// Advanced SHE CHEBYSHEV SERIES EXAMPLES
//------------------------------------------------------------------------------

template <typename Element>
Ciphertext<Element> CryptoContextImpl<Element>::EvalChebyshevFunction(std::function<double(double)> func,
                                                                      ConstCiphertext<Element> ciphertext, double a,
                                                                      double b, uint32_t degree) const {
    std::vector<double> coefficients = EvalChebyshevCoefficients(func, a, b, degree);
    return EvalChebyshevSeries(ciphertext, coefficients, a, b);
}

template <typename Element>
Ciphertext<Element> CryptoContextImpl<Element>::EvalSin(ConstCiphertext<Element> ciphertext, double a, double b,
                                                        uint32_t degree) const {
    return EvalChebyshevFunction([](double x) -> double { return std::sin(x); }, ciphertext, a, b, degree);
}

template <typename Element>
Ciphertext<Element> CryptoContextImpl<Element>::EvalCos(ConstCiphertext<Element> ciphertext, double a, double b,
                                                        uint32_t degree) const {
    return EvalChebyshevFunction([](double x) -> double { return std::cos(x); }, ciphertext, a, b, degree);
}

template <typename Element>
Ciphertext<Element> CryptoContextImpl<Element>::EvalLogistic(ConstCiphertext<Element> ciphertext, double a, double b,
                                                             uint32_t degree) const {
    return EvalChebyshevFunction([](double x) -> double { return 1 / (1 + std::exp(-x)); }, ciphertext, a, b, degree);
}

template <typename Element>
Ciphertext<Element> CryptoContextImpl<Element>::EvalDivide(ConstCiphertext<Element> ciphertext, double a, double b,
                                                           uint32_t degree) const {
    return EvalChebyshevFunction([](double x) -> double { return 1 / x; }, ciphertext, a, b, degree);
}

//------------------------------------------------------------------------------
// SCHEMESWITCHING Methods
//------------------------------------------------------------------------------

template <typename Element>
std::pair<BinFHEContext, LWEPrivateKey> CryptoContextImpl<Element>::EvalCKKStoFHEWSetup(
    SecurityLevel sl, BINFHE_PARAMSET slBin, bool arbFunc, uint32_t logQ, bool dynamic, uint32_t numSlotsCKKS,
    uint32_t logQswitch) {
    return GetScheme()->EvalCKKStoFHEWSetup(*this, sl, slBin, arbFunc, logQ, dynamic, numSlotsCKKS, logQswitch);
}

template <typename Element>
void CryptoContextImpl<Element>::EvalCKKStoFHEWKeyGen(const KeyPair<Element>& keyPair, ConstLWEPrivateKey& lwesk,
                                                      uint32_t dim1, uint32_t L) {
    if (keyPair.secretKey == nullptr || this->Mismatched(keyPair.secretKey->GetCryptoContext())) {
        OPENFHE_THROW(config_error,
                      "CKKS private key passed to EvalCKKStoFHEWKeyGen was not generated with this crypto context");
    }
    if (!lwesk) {
        OPENFHE_THROW(config_error, "FHEW private key passed to EvalCKKStoFHEWKeyGen is null");
    }
    auto evalKeys = GetScheme()->EvalCKKStoFHEWKeyGen(keyPair, lwesk, dim1, L);

    auto ekv = GetAllEvalAutomorphismKeys().find(keyPair.secretKey->GetKeyTag());
    if (ekv == GetAllEvalAutomorphismKeys().end()) {
        GetAllEvalAutomorphismKeys()[keyPair.secretKey->GetKeyTag()] = evalKeys;
    }
    else {
        auto& currRotMap = GetEvalAutomorphismKeyMap(keyPair.secretKey->GetKeyTag());
        auto iterRowKeys = evalKeys->begin();
        while (iterRowKeys != evalKeys->end()) {
            auto idx = iterRowKeys->first;
            // Search current rotation key map and add key
            // only if it doesn't exist
            if (currRotMap.find(idx) == currRotMap.end()) {
                currRotMap.insert(*iterRowKeys);
            }
            iterRowKeys++;
        }
    }
}

template <typename Element>
void CryptoContextImpl<Element>::EvalCKKStoFHEWPrecompute(double scale) {
    GetScheme()->EvalCKKStoFHEWPrecompute(*this, scale);
}

template <typename Element>
std::vector<std::shared_ptr<LWECiphertextImpl>> CryptoContextImpl<Element>::EvalCKKStoFHEW(
    ConstCiphertext<Element> ciphertext, uint32_t numCtxts) {
    if (ciphertext == nullptr)
        OPENFHE_THROW(config_error, "ciphertext passed to EvalCKKStoFHEW is empty");
    return GetScheme()->EvalCKKStoFHEW(ciphertext, numCtxts);
}

template <typename Element>
void CryptoContextImpl<Element>::EvalFHEWtoCKKSSetup(const BinFHEContext& ccLWE, uint32_t numSlotsCKKS, uint32_t logQ) {
    GetScheme()->EvalFHEWtoCKKSSetup(*this, ccLWE, numSlotsCKKS, logQ);
}

template <typename Element>
void CryptoContextImpl<Element>::EvalFHEWtoCKKSKeyGen(const KeyPair<Element>& keyPair, ConstLWEPrivateKey& lwesk,
                                                      uint32_t numSlots, uint32_t dim1, uint32_t L) {
    if (keyPair.secretKey == nullptr || this->Mismatched(keyPair.secretKey->GetCryptoContext())) {
        OPENFHE_THROW(config_error,
                      "Private key passed to EvalFHEWtoCKKSKeyGen was not generated with this crypto context");
    }
    auto evalKeys = GetScheme()->EvalFHEWtoCKKSKeyGen(keyPair, lwesk, numSlots, dim1, L);

    auto ekv = GetAllEvalAutomorphismKeys().find(keyPair.secretKey->GetKeyTag());
    if (ekv == GetAllEvalAutomorphismKeys().end()) {
        GetAllEvalAutomorphismKeys()[keyPair.secretKey->GetKeyTag()] = evalKeys;
    }
    else {
        auto& currRotMap = GetEvalAutomorphismKeyMap(keyPair.secretKey->GetKeyTag());
        auto iterRowKeys = evalKeys->begin();
        while (iterRowKeys != evalKeys->end()) {
            auto idx = iterRowKeys->first;
            // Search current rotation key map and add key
            // only if it doesn't exist
            if (currRotMap.find(idx) == currRotMap.end()) {
                currRotMap.insert(*iterRowKeys);
            }
            iterRowKeys++;
        }
    }
}

template <typename Element>
Ciphertext<Element> CryptoContextImpl<Element>::EvalFHEWtoCKKS(
    std::vector<std::shared_ptr<LWECiphertextImpl>>& LWECiphertexts, uint32_t numCtxts, uint32_t numSlots, uint32_t p,
    double pmin, double pmax) const {
    return GetScheme()->EvalFHEWtoCKKS(LWECiphertexts, numCtxts, numSlots, p, pmin, pmax);
}

template <typename Element>
std::pair<BinFHEContext, LWEPrivateKey> CryptoContextImpl<Element>::EvalSchemeSwitchingSetup(
    SecurityLevel sl, BINFHE_PARAMSET slBin, bool arbFunc, uint32_t logQ, bool dynamic, uint32_t numSlotsCKKS,
    uint32_t logQswitch) {
    return GetScheme()->EvalSchemeSwitchingSetup(*this, sl, slBin, arbFunc, logQ, dynamic, numSlotsCKKS, logQswitch);
}

template <typename Element>
void CryptoContextImpl<Element>::EvalSchemeSwitchingKeyGen(const KeyPair<Element>& keyPair, ConstLWEPrivateKey& lwesk,
                                                           uint32_t numValues, bool oneHot, bool alt, uint32_t dim1CF,
                                                           uint32_t dim1FC, uint32_t LCF, uint32_t LFC) {
    if (keyPair.secretKey == nullptr || this->Mismatched(keyPair.secretKey->GetCryptoContext())) {
        OPENFHE_THROW(config_error,
                      "Private key passed to EvalSchemeSwitchingKeyGen was not generated with this crypto context");
    }
    auto evalKeys =
        GetScheme()->EvalSchemeSwitchingKeyGen(keyPair, lwesk, numValues, oneHot, alt, dim1CF, dim1FC, LCF, LFC);

    auto ekv = GetAllEvalAutomorphismKeys().find(keyPair.secretKey->GetKeyTag());
    if (ekv == GetAllEvalAutomorphismKeys().end()) {
        GetAllEvalAutomorphismKeys()[keyPair.secretKey->GetKeyTag()] = evalKeys;
    }
    else {
        auto& currRotMap = GetEvalAutomorphismKeyMap(keyPair.secretKey->GetKeyTag());
        auto iterRowKeys = evalKeys->begin();
        while (iterRowKeys != evalKeys->end()) {
            auto idx = iterRowKeys->first;
            // Search current rotation key map and add key
            // only if it doesn't exist
            if (currRotMap.find(idx) == currRotMap.end()) {
                currRotMap.insert(*iterRowKeys);
            }
            iterRowKeys++;
        }
    }
}

template <typename Element>
void CryptoContextImpl<Element>::EvalCompareSwitchPrecompute(uint32_t pLWE, uint32_t initLevel, double scaleSign,
                                                             bool unit) {
    GetScheme()->EvalCompareSwitchPrecompute(*this, pLWE, initLevel, scaleSign, unit);
}

template <typename Element>
Ciphertext<Element> CryptoContextImpl<Element>::EvalCompareSchemeSwitching(ConstCiphertext<Element> ciphertext1,
                                                                           ConstCiphertext<Element> ciphertext2,
                                                                           uint32_t numCtxts, uint32_t numSlots,
                                                                           uint32_t pLWE, double scaleSign, bool unit) {
    if (ciphertext1 == nullptr || ciphertext2 == nullptr)
        OPENFHE_THROW(config_error, "ciphertexts passed to EvalCompareSchemeSwitching are empty");
    if (Mismatched(ciphertext1->GetCryptoContext()) || Mismatched(ciphertext2->GetCryptoContext()))
        OPENFHE_THROW(config_error,
                      "A ciphertext passed to EvalCompareSchemeSwitching was not "
                      "generated with this crypto context");
    return GetScheme()->EvalCompareSchemeSwitching(ciphertext1, ciphertext2, numCtxts, numSlots, pLWE, scaleSign, unit);
}

template <typename Element>
std::vector<Ciphertext<Element>> CryptoContextImpl<Element>::EvalMinSchemeSwitching(ConstCiphertext<Element> ciphertext,
                                                                                    PublicKey<Element> publicKey,
                                                                                    uint32_t numValues,
                                                                                    uint32_t numSlots, bool oneHot,
                                                                                    uint32_t pLWE, double scaleSign) {
    if (!ciphertext)
        OPENFHE_THROW(config_error, "ciphertexts passed to EvalMinSchemeSwitching are empty");
    if (Mismatched(ciphertext->GetCryptoContext()))
        OPENFHE_THROW(config_error,
                      "The ciphertext passed to EvalMinSchemeSwitching was not "
                      "generated with this crypto context");
    return GetScheme()->EvalMinSchemeSwitching(ciphertext, publicKey, numValues, numSlots, oneHot, pLWE, scaleSign);
}

template <typename Element>
std::vector<Ciphertext<Element>> CryptoContextImpl<Element>::EvalMinSchemeSwitchingAlt(
    ConstCiphertext<Element> ciphertext, PublicKey<Element> publicKey, uint32_t numValues, uint32_t numSlots,
    bool oneHot, uint32_t pLWE, double scaleSign) {
    if (ciphertext == nullptr)
        OPENFHE_THROW(config_error, "ciphertexts passed to EvalMinSchemeSwitching are empty");
    if (Mismatched(ciphertext->GetCryptoContext()))
        OPENFHE_THROW(config_error,
                      "The ciphertext passed to EvalMinSchemeSwitchingAlt was not "
                      "generated with this crypto context");
    return GetScheme()->EvalMinSchemeSwitchingAlt(ciphertext, publicKey, numValues, numSlots, oneHot, pLWE, scaleSign);
}

template <typename Element>
std::vector<Ciphertext<Element>> CryptoContextImpl<Element>::EvalMaxSchemeSwitching(ConstCiphertext<Element> ciphertext,
                                                                                    PublicKey<Element> publicKey,
                                                                                    uint32_t numValues,
                                                                                    uint32_t numSlots, bool oneHot,
                                                                                    uint32_t pLWE, double scaleSign) {
    if (ciphertext == nullptr)
        OPENFHE_THROW(config_error, "ciphertexts passed to EvalMaxSchemeSwitching are empty");
    if (Mismatched(ciphertext->GetCryptoContext()))
        OPENFHE_THROW(config_error,
                      "The ciphertext passed to EvalMinSchemeSwitching was not "
                      "generated with this crypto context");
    return GetScheme()->EvalMaxSchemeSwitching(ciphertext, publicKey, numValues, numSlots, oneHot, pLWE, scaleSign);
}

template <typename Element>
std::vector<Ciphertext<Element>> CryptoContextImpl<Element>::EvalMaxSchemeSwitchingAlt(
    ConstCiphertext<Element> ciphertext, PublicKey<Element> publicKey, uint32_t numValues, uint32_t numSlots,
    bool oneHot, uint32_t pLWE, double scaleSign) {
    if (ciphertext == nullptr)
        OPENFHE_THROW(config_error, "ciphertexts passed to EvalMaxSchemeSwitching are empty");
    if (Mismatched(ciphertext->GetCryptoContext()))
        OPENFHE_THROW(config_error,
                      "The ciphertext passed to EvalMinSchemeSwitchingAlt was not "
                      "generated with this crypto context");
    return GetScheme()->EvalMaxSchemeSwitchingAlt(ciphertext, publicKey, numValues, numSlots, oneHot, pLWE, scaleSign);
}

}  // namespace lbcrypto

// the code below is from cryptocontext-impl.cpp
namespace lbcrypto {

template <>
Plaintext CryptoContextImpl<DCRTPoly>::GetPlaintextForDecrypt(PlaintextEncodings pte, std::shared_ptr<ParmType> evp,
                                                              EncodingParams ep) {
    if ((pte == CKKS_PACKED_ENCODING) && (evp->GetParams().size() > 1)) {
        auto vp = std::make_shared<typename Poly::Params>(evp->GetCyclotomicOrder(), ep->GetPlaintextModulus(), 1);
        return PlaintextFactory::MakePlaintext(pte, vp, ep);
    }
    else {
        auto vp =
            std::make_shared<typename NativePoly::Params>(evp->GetCyclotomicOrder(), ep->GetPlaintextModulus(), 1);
        return PlaintextFactory::MakePlaintext(pte, vp, ep);
    }
}

template <>
DecryptResult CryptoContextImpl<DCRTPoly>::Decrypt(ConstCiphertext<DCRTPoly> ciphertext,
                                                   const PrivateKey<DCRTPoly> privateKey, Plaintext* plaintext) {
    if (ciphertext == nullptr)
        OPENFHE_THROW(config_error, "ciphertext passed to Decrypt is empty");
    if (plaintext == nullptr)
        OPENFHE_THROW(config_error, "plaintext passed to Decrypt is empty");
    if (privateKey == nullptr || Mismatched(privateKey->GetCryptoContext()))
        OPENFHE_THROW(config_error,
                      "Information passed to Decrypt was not generated with "
                      "this crypto context");

    // determine which type of plaintext that you need to decrypt into
    // Plaintext decrypted =
    // GetPlaintextForDecrypt(ciphertext->GetEncodingType(),
    // this->GetElementParams(), this->GetEncodingParams());
    Plaintext decrypted = GetPlaintextForDecrypt(ciphertext->GetEncodingType(),
                                                 ciphertext->GetElements()[0].GetParams(), this->GetEncodingParams());

    DecryptResult result;

    if ((ciphertext->GetEncodingType() == CKKS_PACKED_ENCODING) &&
        (ciphertext->GetElements()[0].GetParams()->GetParams().size() > 1))  // more than one tower in DCRTPoly
        result = GetScheme()->Decrypt(ciphertext, privateKey, &decrypted->GetElement<Poly>());
    else
        result = GetScheme()->Decrypt(ciphertext, privateKey, &decrypted->GetElement<NativePoly>());

    if (result.isValid == false)
        return result;

    decrypted->SetScalingFactorInt(result.scalingFactorInt);

    if (ciphertext->GetEncodingType() == CKKS_PACKED_ENCODING) {
        auto decryptedCKKS = std::dynamic_pointer_cast<CKKSPackedEncoding>(decrypted);
        decryptedCKKS->SetNoiseScaleDeg(ciphertext->GetNoiseScaleDeg());
        decryptedCKKS->SetLevel(ciphertext->GetLevel());
        decryptedCKKS->SetScalingFactor(ciphertext->GetScalingFactor());
        decryptedCKKS->SetSlots(ciphertext->GetSlots());

        const auto cryptoParamsCKKS = std::dynamic_pointer_cast<CryptoParametersCKKSRNS>(this->GetCryptoParameters());

        decryptedCKKS->Decode(ciphertext->GetNoiseScaleDeg(), ciphertext->GetScalingFactor(),
                              cryptoParamsCKKS->GetScalingTechnique(), cryptoParamsCKKS->GetExecutionMode());
    }
    else {
        decrypted->Decode();
    }

    *plaintext = std::move(decrypted);
    return result;
}

template <>
DecryptResult CryptoContextImpl<DCRTPoly>::MultipartyDecryptFusion(
    const std::vector<Ciphertext<DCRTPoly>>& partialCiphertextVec, Plaintext* plaintext) const {
    DecryptResult result;

    // Make sure we're processing ciphertexts.
    size_t last_ciphertext = partialCiphertextVec.size();
    if (last_ciphertext < 1)
        return result;

    for (size_t i = 0; i < last_ciphertext; i++) {
        if (partialCiphertextVec[i] == nullptr || Mismatched(partialCiphertextVec[i]->GetCryptoContext()))
            OPENFHE_THROW(config_error,
                          "A ciphertext passed to MultipartyDecryptFusion was not "
                          "generated with this crypto context");
        if (partialCiphertextVec[i]->GetEncodingType() != partialCiphertextVec[0]->GetEncodingType())
            OPENFHE_THROW(type_error,
                          "Ciphertexts passed to MultipartyDecryptFusion have "
                          "mismatched encoding types");
    }

    // determine which type of plaintext that you need to decrypt into
    Plaintext decrypted =
        GetPlaintextForDecrypt(partialCiphertextVec[0]->GetEncodingType(),
                               partialCiphertextVec[0]->GetElements()[0].GetParams(), this->GetEncodingParams());

    if ((partialCiphertextVec[0]->GetEncodingType() == CKKS_PACKED_ENCODING) &&
        (partialCiphertextVec[0]->GetElements()[0].GetParams()->GetParams().size() > 1))
        result = GetScheme()->MultipartyDecryptFusion(partialCiphertextVec, &decrypted->GetElement<Poly>());
    else
        result = GetScheme()->MultipartyDecryptFusion(partialCiphertextVec, &decrypted->GetElement<NativePoly>());

    if (result.isValid == false)
        return result;

    decrypted->SetScalingFactorInt(result.scalingFactorInt);

    if (partialCiphertextVec[0]->GetEncodingType() == CKKS_PACKED_ENCODING) {
        auto decryptedCKKS = std::dynamic_pointer_cast<CKKSPackedEncoding>(decrypted);
        decryptedCKKS->SetSlots(partialCiphertextVec[0]->GetSlots());
        const auto cryptoParamsCKKS = std::dynamic_pointer_cast<CryptoParametersCKKSRNS>(this->GetCryptoParameters());
        decryptedCKKS->Decode(partialCiphertextVec[0]->GetNoiseScaleDeg(), partialCiphertextVec[0]->GetScalingFactor(),
                              cryptoParamsCKKS->GetScalingTechnique(), cryptoParamsCKKS->GetExecutionMode());
    }
    else {
        decrypted->Decode();
    }

    *plaintext = std::move(decrypted);

    return result;
}

template <typename Element>
Ciphertext<Element> CryptoContextImpl<Element>::IntMPBootAdjustScale(ConstCiphertext<Element> ciphertext) const {
    return GetScheme()->IntMPBootAdjustScale(ciphertext);
}

template <typename Element>
Ciphertext<Element> CryptoContextImpl<Element>::IntMPBootRandomElementGen(const PublicKey<Element> publicKey) const {
    const auto cryptoParamsCKKS = std::dynamic_pointer_cast<CryptoParametersCKKSRNS>(this->GetCryptoParameters());
    return GetScheme()->IntMPBootRandomElementGen(cryptoParamsCKKS, publicKey);
}

template <typename Element>
std::vector<Ciphertext<Element>> CryptoContextImpl<Element>::IntMPBootDecrypt(const PrivateKey<Element> privateKey,
                                                                              ConstCiphertext<Element> ciphertext,
                                                                              ConstCiphertext<Element> a) const {
    return GetScheme()->IntMPBootDecrypt(privateKey, ciphertext, a);
}

template <typename Element>
std::vector<Ciphertext<Element>> CryptoContextImpl<Element>::IntMPBootAdd(
    std::vector<std::vector<Ciphertext<Element>>>& sharesPairVec) const {
    return GetScheme()->IntMPBootAdd(sharesPairVec);
}

template <typename Element>
Ciphertext<Element> CryptoContextImpl<Element>::IntMPBootEncrypt(const PublicKey<Element> publicKey,
                                                                 const std::vector<Ciphertext<Element>>& sharesPair,
                                                                 ConstCiphertext<Element> a,
                                                                 ConstCiphertext<Element> ciphertext) const {
    return GetScheme()->IntMPBootEncrypt(publicKey, sharesPair, a, ciphertext);
}

// Function for sharing and recovery of secret for Threshold FHE with aborts
template <>
std::unordered_map<uint32_t, DCRTPoly> CryptoContextImpl<DCRTPoly>::ShareKeys(const PrivateKey<DCRTPoly>& sk, usint N,
                                                                              usint threshold, usint index,
                                                                              const std::string& shareType) const {
    // conditions on N and threshold for security with aborts
    if (N < 2)
        OPENFHE_THROW(config_error, "Number of parties needs to be at least 3 for aborts");

    if (threshold <= N / 2)
        OPENFHE_THROW(config_error, "Threshold required to be majority (more than N/2)");

    const auto cryptoParams = sk->GetCryptoContext()->GetCryptoParameters();
    auto elementParams      = cryptoParams->GetElementParams();
    auto vecSize            = elementParams->GetParams().size();
    auto ring_dimension     = elementParams->GetRingDimension();

    // condition for inverse in lagrange coeff to exist.
    for (usint k = 0; k < vecSize; k++) {
        auto modq_k = elementParams->GetParams()[k]->GetModulus();
        if (N >= modq_k)
            OPENFHE_THROW(math_error, "Number of parties N needs to be less than DCRTPoly moduli");
    }

    // secret sharing
    const usint num_of_shares = N - 1;
    std::unordered_map<uint32_t, DCRTPoly> SecretShares;

    if (shareType == "additive") {
        // generate a random share of N-2 elements and create the last share as sk - (sk_1 + ... + sk_N-2)
        typename DCRTPoly::DugType dug;
        DCRTPoly rsum(dug, elementParams, Format::EVALUATION);

        std::vector<DCRTPoly> SecretSharesVec;
        SecretSharesVec.reserve(num_of_shares);
        SecretSharesVec.push_back(rsum);
        for (size_t i = 1; i < num_of_shares - 1; ++i) {
            DCRTPoly r(dug, elementParams, Format::EVALUATION);  // should re-generate uniform r for each share
            rsum += r;
            SecretSharesVec.push_back(std::move(r));
        }
        SecretSharesVec.push_back(sk->GetPrivateElement() - rsum);

        usint ctr = 0;
        for (size_t i = 1; i <= N; i++) {
            if (i != index) {
                SecretShares[i] = SecretSharesVec[ctr];
                ctr++;
            }
        }
    }
    else if (shareType == "shamir") {
        // vector to store columnwise randomly generated coefficients for polynomial f from Z_q for every secret key entry
        std::vector<DCRTPoly> fs;
        fs.reserve(threshold);

        // set constant term of polynomial f_i to s_i
        DCRTPoly ske = sk->GetPrivateElement();
        // set the secret element in coefficient format
        ske.SetFormat(Format::COEFFICIENT);

        fs.push_back(std::move(ske));
        // generate random coefficients
        typename DCRTPoly::DugType dug;
        for (size_t i = 1; i < threshold; i++) {
            fs.push_back(DCRTPoly(dug, elementParams, Format::COEFFICIENT));
        }

        // evaluate the polynomial at the index of the parties 1 to N

        for (size_t i = 1; i <= N; i++) {
            if (i != index) {
                DCRTPoly feval(elementParams, Format::COEFFICIENT, true);
                for (size_t k = 0; k < vecSize; k++) {
                    auto modq_k = elementParams->GetParams()[k]->GetModulus();

                    NativeVector powtempvec(ring_dimension, modq_k);
                    NativePoly powtemppoly(elementParams->GetParams()[k], Format::COEFFICIENT);
                    NativePoly fevalpoly(elementParams->GetParams()[k], Format::COEFFICIENT, true);

                    NativeInteger powtemp(1);
                    for (size_t t = 1; t < threshold; t++) {
                        powtemp = powtemp.ModMul(i, modq_k);

                        for (size_t d = 0; d < ring_dimension; d++) {
                            powtempvec.at(d) = powtemp;
                        }

                        powtemppoly.SetValues(powtempvec, Format::COEFFICIENT);

                        auto fst = fs[t].GetElementAtIndex(k);

                        for (size_t l = 0; l < ring_dimension; l++) {
                            fevalpoly.at(l) += powtemppoly.at(l).ModMul(fst.at(l), modq_k);
                        }
                    }
                    fevalpoly += fs[0].GetElementAtIndex(k);

                    fevalpoly.SetFormat(Format::COEFFICIENT);
                    feval.SetElementAtIndex(k, fevalpoly);
                }
                // assign fi
                SecretShares[i] = feval;
            }
        }
    }
    return SecretShares;
}

template <>
void CryptoContextImpl<DCRTPoly>::RecoverSharedKey(PrivateKey<DCRTPoly>& sk,
                                                   std::unordered_map<uint32_t, DCRTPoly>& sk_shares, usint N,
                                                   usint threshold, const std::string& shareType) const {
    if (sk_shares.size() < threshold)
        OPENFHE_THROW(config_error, "Number of shares available less than threshold of the sharing scheme");

    // conditions on N and threshold for security with aborts
    if (N < 2)
        OPENFHE_THROW(config_error, "Number of parties needs to be at least 3 for aborts");

    if (threshold <= N / 2)
        OPENFHE_THROW(config_error, "Threshold required to be majority (more than N/2)");

    const auto& cryptoParams  = sk->GetCryptoContext()->GetCryptoParameters();
    const auto& elementParams = cryptoParams->GetElementParams();
    size_t ring_dimension     = elementParams->GetRingDimension();
    size_t vecSize            = elementParams->GetParams().size();

    // condition for inverse in lagrange coeff to exist.
    for (size_t k = 0; k < vecSize; k++) {
        auto modq_k = elementParams->GetParams()[k]->GetModulus();
        if (N >= modq_k)
            OPENFHE_THROW(not_implemented_error, "Number of parties N needs to be less than DCRTPoly moduli");
    }

    // vector of indexes of the clients
    std::vector<uint32_t> client_indexes;
    for (uint32_t i = 1; i <= N; ++i) {
        if (sk_shares.find(i) != sk_shares.end())
            client_indexes.push_back(i);
    }
    const uint32_t client_indexes_size = client_indexes.size();

    if (client_indexes_size < threshold)
        OPENFHE_THROW(config_error, "Not enough shares to recover the secret");

    if (shareType == "additive") {
        DCRTPoly sum_of_elems(elementParams, Format::EVALUATION, true);
        for (uint32_t i = 0; i < threshold; ++i) {
            sum_of_elems += sk_shares[client_indexes[i]];
        }
        sk->SetPrivateElement(sum_of_elems);
    }
    else if (shareType == "shamir") {
        // use lagrange interpolation to recover the secret
        // vector of lagrange coefficients L_j = Pdt_i ne j (i (i-j)^-1)
        std::vector<DCRTPoly> Lagrange_coeffs(client_indexes_size, DCRTPoly(elementParams, Format::EVALUATION));

        // recovery of the secret with lagrange coefficients and the secret shares
        for (uint32_t j = 0; j < client_indexes_size; j++) {
            auto cj = client_indexes[j];
            for (size_t k = 0; k < vecSize; k++) {
                auto modq_k = elementParams->GetParams()[k]->GetModulus();
                NativePoly multpoly(elementParams->GetParams()[k], Format::COEFFICIENT, true);
                multpoly.AddILElementOne();
                for (uint32_t i = 0; i < client_indexes_size; i++) {
                    auto ci = client_indexes[i];
                    if (ci != cj) {
                        auto&& denominator = (cj < ci) ? NativeInteger(ci - cj) : modq_k - NativeInteger(cj - ci);
                        auto denom_inv{denominator.ModInverse(modq_k)};
                        for (size_t d = 0; d < ring_dimension; ++d)
                            multpoly[d].ModMulFastEq(NativeInteger(ci).ModMul(denom_inv, modq_k), modq_k);
                    }
                }
                multpoly.SetFormat(Format::EVALUATION);
                Lagrange_coeffs[j].SetElementAtIndex(k, multpoly);
            }
            Lagrange_coeffs[j].SetFormat(Format::COEFFICIENT);
        }

        DCRTPoly lagrange_sum_of_elems(elementParams, Format::COEFFICIENT, true);
        for (size_t k = 0; k < vecSize; ++k) {
            NativePoly lagrange_sum_of_elems_poly(elementParams->GetParams()[k], Format::COEFFICIENT, true);
            for (uint32_t i = 0; i < client_indexes_size; ++i) {
                const auto& coeff = Lagrange_coeffs[i].GetAllElements()[k];
                const auto& share = sk_shares[client_indexes[i]].GetAllElements()[k];
                lagrange_sum_of_elems_poly += coeff.TimesNoCheck(share);
            }
            lagrange_sum_of_elems.SetElementAtIndex(k, lagrange_sum_of_elems_poly);
        }
        lagrange_sum_of_elems.SetFormat(Format::EVALUATION);
        sk->SetPrivateElement(lagrange_sum_of_elems);
    }
}

template class CryptoContextImpl<DCRTPoly>;

}  // namespace lbcrypto<|MERGE_RESOLUTION|>--- conflicted
+++ resolved
@@ -449,8 +449,6 @@
 
         decryptedCKKS->Decode(ciphertext->GetNoiseScaleDeg(), ciphertext->GetScalingFactor(),
                               cryptoParamsCKKS->GetScalingTechnique(), cryptoParamsCKKS->GetExecutionMode());
-<<<<<<< HEAD
-=======
     }
     else {
         decrypted->Decode();
@@ -500,13 +498,13 @@
         const auto cryptoParamsCKKS = std::dynamic_pointer_cast<CryptoParametersRNS>(this->GetCryptoParameters());
         decryptedCKKS->Decode(partialCiphertextVec[0]->GetNoiseScaleDeg(), partialCiphertextVec[0]->GetScalingFactor(),
                               cryptoParamsCKKS->GetScalingTechnique(), cryptoParamsCKKS->GetExecutionMode());
->>>>>>> a7415334
     }
     else {
         decrypted->Decode();
     }
 
     *plaintext = std::move(decrypted);
+
     return result;
 }
 
