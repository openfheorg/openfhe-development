//==================================================================================
// BSD 2-Clause License
//
// Copyright (c) 2014-2022, NJIT, Duality Technologies Inc. and other contributors
//
// All rights reserved.
//
// Author TPOC: contact@openfhe.org
//
// Redistribution and use in source and binary forms, with or without
// modification, are permitted provided that the following conditions are met:
//
// 1. Redistributions of source code must retain the above copyright notice, this
//    list of conditions and the following disclaimer.
//
// 2. Redistributions in binary form must reproduce the above copyright notice,
//    this list of conditions and the following disclaimer in the documentation
//    and/or other materials provided with the distribution.
//
// THIS SOFTWARE IS PROVIDED BY THE COPYRIGHT HOLDERS AND CONTRIBUTORS "AS IS"
// AND ANY EXPRESS OR IMPLIED WARRANTIES, INCLUDING, BUT NOT LIMITED TO, THE
// IMPLIED WARRANTIES OF MERCHANTABILITY AND FITNESS FOR A PARTICULAR PURPOSE ARE
// DISCLAIMED. IN NO EVENT SHALL THE COPYRIGHT HOLDER OR CONTRIBUTORS BE LIABLE
// FOR ANY DIRECT, INDIRECT, INCIDENTAL, SPECIAL, EXEMPLARY, OR CONSEQUENTIAL
// DAMAGES (INCLUDING, BUT NOT LIMITED TO, PROCUREMENT OF SUBSTITUTE GOODS OR
// SERVICES; LOSS OF USE, DATA, OR PROFITS; OR BUSINESS INTERRUPTION) HOWEVER
// CAUSED AND ON ANY THEORY OF LIABILITY, WHETHER IN CONTRACT, STRICT LIABILITY,
// OR TORT (INCLUDING NEGLIGENCE OR OTHERWISE) ARISING IN ANY WAY OUT OF THE USE
// OF THIS SOFTWARE, EVEN IF ADVISED OF THE POSSIBILITY OF SUCH DAMAGE.
//==================================================================================

#include "constants.h"
#include "utils/exception.h"

#include <string>
#include <ostream>

<<<<<<< HEAD
namespace lbcrypto {
=======
using namespace lbcrypto;
>>>>>>> a7415334

std::ostream& operator<<(std::ostream& s, PKESchemeFeature f) {
    switch (f) {
        case PKE:
            s << "PKE";
            break;
        case KEYSWITCH:
            s << "KEYSWITCH";
            break;
        case PRE:
            s << "PRE";
            break;
        case LEVELEDSHE:
            s << "LEVELEDSHE";
            break;
        case ADVANCEDSHE:
            s << "ADVANCEDSHE";
            break;
        case MULTIPARTY:
            s << "MULTIPARTY";
            break;
        case FHE:
            s << "FHE";
            break;
        case SCHEMESWITCH:
            s << "SCHEMESWITCH";
            break;
        default:
            s << "UNKNOWN";
            break;
    }
    return s;
}

<<<<<<< HEAD
ScalingTechnique convertToScalingTechnique(const std::string& str) {
    if (str == "FIXEDMANUAL")
        return FIXEDMANUAL;
    else if (str == "FIXEDAUTO")
        return FIXEDAUTO;
    else if (str == "FLEXIBLEAUTO")
        return FLEXIBLEAUTO;
    else if (str == "FLEXIBLEAUTOEXT")
        return FLEXIBLEAUTOEXT;
    else if (str == "NORESCALE")
        return NORESCALE;

    std::string errMsg(std::string("Unknown ScalingTechnique ") + str);
    OPENFHE_THROW(config_error, errMsg);
}
ScalingTechnique convertToScalingTechnique(uint32_t num) {
    auto scTech = static_cast<ScalingTechnique>(num);
    switch (scTech) {
        case FIXEDMANUAL:
        case FIXEDAUTO:
        case FLEXIBLEAUTO:
        case FLEXIBLEAUTOEXT:
        case NORESCALE:
            // case INVALID_RS_TECHNIQUE:
            return scTech;
=======
SecretKeyDist convertToSecretKeyDist(uint32_t num) {
    auto keyDist = static_cast<SecretKeyDist>(num);
    switch (keyDist) {
        case GAUSSIAN:
        case UNIFORM_TERNARY:
        case SPARSE_TERNARY:
            return keyDist;
        default:
            break;
    }

    std::string errMsg(std::string("Unknown value for SecretKeyDist ") + std::to_string(num));
    OPENFHE_THROW(config_error, errMsg);
}
std::ostream& operator<<(std::ostream& s, SecretKeyDist m) {
    switch (m) {
        case GAUSSIAN:
            s << "GAUSSIAN";
            break;
        case UNIFORM_TERNARY:
            s << "UNIFORM_TERNARY";
            break;
        case SPARSE_TERNARY:
            s << "SPARSE_TERNARY";
            break;
>>>>>>> a7415334
        default:
            break;
    }

<<<<<<< HEAD
=======
ScalingTechnique convertToScalingTechnique(uint32_t num) {
    auto scTech = static_cast<ScalingTechnique>(num);
    switch (scTech) {
        case FIXEDMANUAL:
        case FIXEDAUTO:
        case FLEXIBLEAUTO:
        case FLEXIBLEAUTOEXT:
        case NORESCALE:
            // case INVALID_RS_TECHNIQUE:
            return scTech;
        default:
            break;
    }

>>>>>>> a7415334
    std::string errMsg(std::string("Unknown value for ScalingTechnique ") + std::to_string(num));
    OPENFHE_THROW(config_error, errMsg);
}
std::ostream& operator<<(std::ostream& s, ScalingTechnique t) {
    switch (t) {
        case FIXEDMANUAL:
            s << "FIXEDMANUAL";
            break;
        case FIXEDAUTO:
            s << "FIXEDAUTO";
            break;
        case FLEXIBLEAUTO:
            s << "FLEXIBLEAUTO";
            break;
        case FLEXIBLEAUTOEXT:
            s << "FLEXIBLEAUTOEXT";
            break;
        case NORESCALE:
            s << "NORESCALE";
            break;
        case INVALID_RS_TECHNIQUE:
            s << "INVALID_RS_TECHNIQUE";
            break;
        default:
            s << "UNKNOWN";
            break;
    }
    return s;
}

<<<<<<< HEAD
ProxyReEncryptionMode convertToProxyReEncryptionMode(const std::string& str) {
    if (str == "NOT_SET")
        return NOT_SET;
    else if (str == "INDCPA")
        return INDCPA;
    else if (str == "FIXED_NOISE_HRA")
        return FIXED_NOISE_HRA;
    else if (str == "NOISE_FLOODING_HRA")
        return NOISE_FLOODING_HRA;
    else if (str == "DIVIDE_AND_ROUND_HRA")
        return DIVIDE_AND_ROUND_HRA;

    std::string errMsg(std::string("Unknown ProxyReEncryptionMode ") + str);
    OPENFHE_THROW(config_error, errMsg);
}
=======
>>>>>>> a7415334
ProxyReEncryptionMode convertToProxyReEncryptionMode(uint32_t num) {
    auto encrMode = static_cast<ProxyReEncryptionMode>(num);
    switch (encrMode) {
        // case NOT_SET:
        case INDCPA:
        case FIXED_NOISE_HRA:
        case NOISE_FLOODING_HRA:
        case DIVIDE_AND_ROUND_HRA:
            return encrMode;
        default:
            break;
    }

    std::string errMsg(std::string("Unknown value for ProxyReEncryptionMode ") + std::to_string(num));
    OPENFHE_THROW(config_error, errMsg);
}
std::ostream& operator<<(std::ostream& s, ProxyReEncryptionMode p) {
    switch (p) {
        case NOT_SET:
            s << "NOT_SET";
            break;
        case INDCPA:
            s << "INDCPA";
            break;
        case FIXED_NOISE_HRA:
            SecretKeyDist convertToSecretKeyDist(uint32_t num);

            s << "DIVIDE_AND_ROUND_HRA";
            break;
        default:
            s << "UNKNOWN";
            break;
    }
    return s;
}

<<<<<<< HEAD
MultipartyMode convertToMultipartyMode(const std::string& str) {
    if (str == "INVALID_MULTIPARTY_MODE")
        return INVALID_MULTIPARTY_MODE;
    else if (str == "FIXED_NOISE_MULTIPARTY")
        return FIXED_NOISE_MULTIPARTY;
    else if (str == "NOISE_FLOODING_MULTIPARTY")
        return NOISE_FLOODING_MULTIPARTY;

    std::string errMsg(std::string("Unknown MultipartyMode ") + str);
    OPENFHE_THROW(config_error, errMsg);
}
=======
>>>>>>> a7415334
MultipartyMode convertToMultipartyMode(uint32_t num) {
    auto mptyMode = static_cast<MultipartyMode>(num);
    switch (mptyMode) {
        // case INVALID_MULTIPARTY_MODE:
        case FIXED_NOISE_MULTIPARTY:
        case NOISE_FLOODING_MULTIPARTY:
            return mptyMode;
        default:
            break;
    }

    std::string errMsg(std::string("Unknown value for MultipartyMode ") + std::to_string(num));
    OPENFHE_THROW(config_error, errMsg);
}
std::ostream& operator<<(std::ostream& s, MultipartyMode t) {
    switch (t) {
        case INVALID_MULTIPARTY_MODE:
            s << "INVALID_MULTIPARTY_MODE";
            break;
        case FIXED_NOISE_MULTIPARTY:
            s << "FIXED_NOISE_MULTIPARTY";
            break;
        case NOISE_FLOODING_MULTIPARTY:
            s << "NOISE_FLOODING_MULTIPARTY";
            break;
        default:
            s << "UNKNOWN";
            break;
    }
    return s;
}

<<<<<<< HEAD
ExecutionMode convertToExecutionMode(const std::string& str) {
    if (str == "EXEC_EVALUATION")
        return EXEC_EVALUATION;
    else if (str == "EXEC_NOISE_ESTIMATION")
        return EXEC_NOISE_ESTIMATION;

    std::string errMsg(std::string("Unknown ExecutionMode ") + str);
    OPENFHE_THROW(config_error, errMsg);
}
=======
>>>>>>> a7415334
ExecutionMode convertToExecutionMode(uint32_t num) {
    auto execMode = static_cast<ExecutionMode>(num);
    switch (execMode) {
        case EXEC_EVALUATION:
        case EXEC_NOISE_ESTIMATION:
            return execMode;
        default:
            break;
    }

    std::string errMsg(std::string("Unknown value for ExecutionMode ") + std::to_string(num));
    OPENFHE_THROW(config_error, errMsg);
}
std::ostream& operator<<(std::ostream& s, ExecutionMode t) {
    switch (t) {
        case EXEC_EVALUATION:
            s << "EXEC_EVALUATION";
            break;
        case EXEC_NOISE_ESTIMATION:
            s << "EXEC_NOISE_ESTIMATION";
            break;
        default:
            s << "UNKNOWN";
            break;
    }
    return s;
}

<<<<<<< HEAD
DecryptionNoiseMode convertToDecryptionNoiseMode(const std::string& str) {
    if (str == "FIXED_NOISE_DECRYPT")
        return FIXED_NOISE_DECRYPT;
    else if (str == "NOISE_FLOODING_DECRYPT")
        return NOISE_FLOODING_DECRYPT;

    std::string errMsg(std::string("Unknown DecryptionNoiseMode ") + str);
    OPENFHE_THROW(config_error, errMsg);
}
=======
>>>>>>> a7415334
DecryptionNoiseMode convertToDecryptionNoiseMode(uint32_t num) {
    auto noiseMode = static_cast<DecryptionNoiseMode>(num);
    switch (noiseMode) {
        case FIXED_NOISE_DECRYPT:
        case NOISE_FLOODING_DECRYPT:
            return noiseMode;
        default:
            break;
    }

    std::string errMsg(std::string("Unknown value for DecryptionNoiseMode ") + std::to_string(num));
    OPENFHE_THROW(config_error, errMsg);
}
std::ostream& operator<<(std::ostream& s, DecryptionNoiseMode t) {
    switch (t) {
        case FIXED_NOISE_DECRYPT:
            s << "FIXED_NOISE_DECRYPT";
            break;
        case NOISE_FLOODING_DECRYPT:
            s << "NOISE_FLOODING_DECRYPT";
            break;
        default:
            s << "UNKNOWN";
            break;
    }
    return s;
}

<<<<<<< HEAD
KeySwitchTechnique convertToKeySwitchTechnique(const std::string& str) {
    if (str == "BV")
        return BV;
    else if (str == "HYBRID")
        return HYBRID;

    std::string errMsg(std::string("Unknown KeySwitchTechnique ") + str);
    OPENFHE_THROW(config_error, errMsg);
}
=======
>>>>>>> a7415334
KeySwitchTechnique convertToKeySwitchTechnique(uint32_t num) {
    auto ksTech = static_cast<KeySwitchTechnique>(num);
    switch (ksTech) {
        // case INVALID_KS_TECH:
        case BV:
        case HYBRID:
            return ksTech;
        default:
            break;
    }

    std::string errMsg(std::string("Unknown value for KeySwitchTechnique ") + std::to_string(num));
    OPENFHE_THROW(config_error, errMsg);
}
std::ostream& operator<<(std::ostream& s, KeySwitchTechnique t) {
    switch (t) {
        case BV:
            s << "BV";
            break;
        case HYBRID:
            s << "HYBRID";
            break;
        default:
            s << "UNKNOWN";
            break;
    }
    return s;
}

<<<<<<< HEAD
EncryptionTechnique convertToEncryptionTechnique(const std::string& str) {
    if (str == "STANDARD")
        return STANDARD;
    else if (str == "EXTENDED")
        return EXTENDED;

    std::string errMsg(std::string("Unknown EncryptionTechnique ") + str);
    OPENFHE_THROW(config_error, errMsg);
}
=======
>>>>>>> a7415334
EncryptionTechnique convertToEncryptionTechnique(uint32_t num) {
    auto encrTech = static_cast<EncryptionTechnique>(num);
    switch (encrTech) {
        case STANDARD:
        case EXTENDED:
            return encrTech;
        default:
            break;
    }

    std::string errMsg(std::string("Unknown value for EncryptionTechnique ") + std::to_string(num));
    OPENFHE_THROW(config_error, errMsg);
}
std::ostream& operator<<(std::ostream& s, EncryptionTechnique t) {
    switch (t) {
        case STANDARD:
            s << "STANDARD";
            break;
        case EXTENDED:
            s << "EXTENDED";
            break;
        default:
            s << "UNKNOWN";
            break;
    }
    return s;
}

<<<<<<< HEAD
MultiplicationTechnique convertToMultiplicationTechnique(const std::string& str) {
    if (str == "BEHZ")
        return BEHZ;
    else if (str == "HPS")
        return HPS;
    else if (str == "HPSPOVERQ")
        return HPSPOVERQ;
    else if (str == "HPSPOVERQLEVELED")
        return HPSPOVERQLEVELED;

    std::string errMsg(std::string("Unknown MultiplicationTechnique ") + str);
    OPENFHE_THROW(config_error, errMsg);
}
=======
>>>>>>> a7415334
MultiplicationTechnique convertToMultiplicationTechnique(uint32_t num) {
    auto multTech = static_cast<MultiplicationTechnique>(num);
    switch (multTech) {
        case BEHZ:
        case HPS:
        case HPSPOVERQ:
        case HPSPOVERQLEVELED:
            return multTech;
        default:
            break;
    }

    std::string errMsg(std::string("Unknown value for MultiplicationTechnique ") + std::to_string(num));
    OPENFHE_THROW(config_error, errMsg);
}
std::ostream& operator<<(std::ostream& s, MultiplicationTechnique t) {
    switch (t) {
        case BEHZ:
            s << "BEHZ";
            break;
        case HPS:
            s << "HPS";
            break;
        case HPSPOVERQ:
            s << "HPSPOVERQ";
            break;
        case HPSPOVERQLEVELED:
            s << "HPSPOVERQLEVELED";
            break;
        default:
            s << "UNKNOWN";
            break;
    }
    return s;
}

std::ostream& operator<<(std::ostream& s, PlaintextEncodings p) {
    switch (p) {
        case COEF_PACKED_ENCODING:
            s << "COEF_PACKED_ENCODING";
            break;
        case PACKED_ENCODING:
            s << "PACKED_ENCODING";
            break;
        case STRING_ENCODING:
            s << "STRING_ENCODING";
            break;
        case CKKS_PACKED_ENCODING:
            s << "CKKS_PACKED_ENCODING";
            break;
        case INVALID_ENCODING:
        default:
            s << "UNKNOWN";
            break;
    }
    return s;
}

COMPRESSION_LEVEL convertToCompressionLevel(const std::string& str) {
    if (str == "COMPACT")
        return COMPACT;
    else if (str == "SLACK")
        return SLACK;

    std::string errMsg(std::string("Unknown COMPRESSION_LEVEL ") + str);
    OPENFHE_THROW(config_error, errMsg);
}
COMPRESSION_LEVEL convertToCompressionLevel(uint32_t num) {
    auto compressionLevel = static_cast<COMPRESSION_LEVEL>(num);
    switch (compressionLevel) {
        case COMPACT:
        case SLACK:
            return compressionLevel;
        default:
            break;
    }

    std::string errMsg(std::string("Unknown value for COMPRESSION_LEVEL ") + std::to_string(num));
    OPENFHE_THROW(config_error, errMsg);
}
std::ostream& operator<<(std::ostream& s, COMPRESSION_LEVEL p) {
    switch (p) {
        case COMPACT:
            s << "COMPACT";
            break;
        case SLACK:
            s << "SLACK";
            break;
        default:
            s << "UNKNOWN";
            break;
    }
    return s;
}

}  // namespace lbcrypto<|MERGE_RESOLUTION|>--- conflicted
+++ resolved
@@ -35,11 +35,7 @@
 #include <string>
 #include <ostream>
 
-<<<<<<< HEAD
 namespace lbcrypto {
-=======
-using namespace lbcrypto;
->>>>>>> a7415334
 
 std::ostream& operator<<(std::ostream& s, PKESchemeFeature f) {
     switch (f) {
@@ -74,7 +70,6 @@
     return s;
 }
 
-<<<<<<< HEAD
 ScalingTechnique convertToScalingTechnique(const std::string& str) {
     if (str == "FIXEDMANUAL")
         return FIXEDMANUAL;
@@ -100,54 +95,10 @@
         case NORESCALE:
             // case INVALID_RS_TECHNIQUE:
             return scTech;
-=======
-SecretKeyDist convertToSecretKeyDist(uint32_t num) {
-    auto keyDist = static_cast<SecretKeyDist>(num);
-    switch (keyDist) {
-        case GAUSSIAN:
-        case UNIFORM_TERNARY:
-        case SPARSE_TERNARY:
-            return keyDist;
-        default:
-            break;
-    }
-
-    std::string errMsg(std::string("Unknown value for SecretKeyDist ") + std::to_string(num));
-    OPENFHE_THROW(config_error, errMsg);
-}
-std::ostream& operator<<(std::ostream& s, SecretKeyDist m) {
-    switch (m) {
-        case GAUSSIAN:
-            s << "GAUSSIAN";
-            break;
-        case UNIFORM_TERNARY:
-            s << "UNIFORM_TERNARY";
-            break;
-        case SPARSE_TERNARY:
-            s << "SPARSE_TERNARY";
-            break;
->>>>>>> a7415334
-        default:
-            break;
-    }
-
-<<<<<<< HEAD
-=======
-ScalingTechnique convertToScalingTechnique(uint32_t num) {
-    auto scTech = static_cast<ScalingTechnique>(num);
-    switch (scTech) {
-        case FIXEDMANUAL:
-        case FIXEDAUTO:
-        case FLEXIBLEAUTO:
-        case FLEXIBLEAUTOEXT:
-        case NORESCALE:
-            // case INVALID_RS_TECHNIQUE:
-            return scTech;
-        default:
-            break;
-    }
-
->>>>>>> a7415334
+        default:
+            break;
+    }
+
     std::string errMsg(std::string("Unknown value for ScalingTechnique ") + std::to_string(num));
     OPENFHE_THROW(config_error, errMsg);
 }
@@ -178,7 +129,6 @@
     return s;
 }
 
-<<<<<<< HEAD
 ProxyReEncryptionMode convertToProxyReEncryptionMode(const std::string& str) {
     if (str == "NOT_SET")
         return NOT_SET;
@@ -194,8 +144,6 @@
     std::string errMsg(std::string("Unknown ProxyReEncryptionMode ") + str);
     OPENFHE_THROW(config_error, errMsg);
 }
-=======
->>>>>>> a7415334
 ProxyReEncryptionMode convertToProxyReEncryptionMode(uint32_t num) {
     auto encrMode = static_cast<ProxyReEncryptionMode>(num);
     switch (encrMode) {
@@ -232,7 +180,6 @@
     return s;
 }
 
-<<<<<<< HEAD
 MultipartyMode convertToMultipartyMode(const std::string& str) {
     if (str == "INVALID_MULTIPARTY_MODE")
         return INVALID_MULTIPARTY_MODE;
@@ -244,8 +191,6 @@
     std::string errMsg(std::string("Unknown MultipartyMode ") + str);
     OPENFHE_THROW(config_error, errMsg);
 }
-=======
->>>>>>> a7415334
 MultipartyMode convertToMultipartyMode(uint32_t num) {
     auto mptyMode = static_cast<MultipartyMode>(num);
     switch (mptyMode) {
@@ -278,7 +223,6 @@
     return s;
 }
 
-<<<<<<< HEAD
 ExecutionMode convertToExecutionMode(const std::string& str) {
     if (str == "EXEC_EVALUATION")
         return EXEC_EVALUATION;
@@ -288,8 +232,6 @@
     std::string errMsg(std::string("Unknown ExecutionMode ") + str);
     OPENFHE_THROW(config_error, errMsg);
 }
-=======
->>>>>>> a7415334
 ExecutionMode convertToExecutionMode(uint32_t num) {
     auto execMode = static_cast<ExecutionMode>(num);
     switch (execMode) {
@@ -318,7 +260,6 @@
     return s;
 }
 
-<<<<<<< HEAD
 DecryptionNoiseMode convertToDecryptionNoiseMode(const std::string& str) {
     if (str == "FIXED_NOISE_DECRYPT")
         return FIXED_NOISE_DECRYPT;
@@ -328,8 +269,6 @@
     std::string errMsg(std::string("Unknown DecryptionNoiseMode ") + str);
     OPENFHE_THROW(config_error, errMsg);
 }
-=======
->>>>>>> a7415334
 DecryptionNoiseMode convertToDecryptionNoiseMode(uint32_t num) {
     auto noiseMode = static_cast<DecryptionNoiseMode>(num);
     switch (noiseMode) {
@@ -358,7 +297,6 @@
     return s;
 }
 
-<<<<<<< HEAD
 KeySwitchTechnique convertToKeySwitchTechnique(const std::string& str) {
     if (str == "BV")
         return BV;
@@ -368,8 +306,6 @@
     std::string errMsg(std::string("Unknown KeySwitchTechnique ") + str);
     OPENFHE_THROW(config_error, errMsg);
 }
-=======
->>>>>>> a7415334
 KeySwitchTechnique convertToKeySwitchTechnique(uint32_t num) {
     auto ksTech = static_cast<KeySwitchTechnique>(num);
     switch (ksTech) {
@@ -399,7 +335,6 @@
     return s;
 }
 
-<<<<<<< HEAD
 EncryptionTechnique convertToEncryptionTechnique(const std::string& str) {
     if (str == "STANDARD")
         return STANDARD;
@@ -409,8 +344,6 @@
     std::string errMsg(std::string("Unknown EncryptionTechnique ") + str);
     OPENFHE_THROW(config_error, errMsg);
 }
-=======
->>>>>>> a7415334
 EncryptionTechnique convertToEncryptionTechnique(uint32_t num) {
     auto encrTech = static_cast<EncryptionTechnique>(num);
     switch (encrTech) {
@@ -439,7 +372,6 @@
     return s;
 }
 
-<<<<<<< HEAD
 MultiplicationTechnique convertToMultiplicationTechnique(const std::string& str) {
     if (str == "BEHZ")
         return BEHZ;
@@ -453,8 +385,6 @@
     std::string errMsg(std::string("Unknown MultiplicationTechnique ") + str);
     OPENFHE_THROW(config_error, errMsg);
 }
-=======
->>>>>>> a7415334
 MultiplicationTechnique convertToMultiplicationTechnique(uint32_t num) {
     auto multTech = static_cast<MultiplicationTechnique>(num);
     switch (multTech) {
