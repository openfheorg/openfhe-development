--- conflicted
+++ resolved
@@ -66,11 +66,7 @@
             break;
         case SPARSE_TERNARY:
             // https://github.com/openfheorg/openfhe-development/issues/311
-<<<<<<< HEAD
-            s = Element(tug, paramsPK, Format::EVALUATION, 192);
-=======
             s = Element(tug, paramsPK, Format::EVALUATION, 64);
->>>>>>> a7415334
             break;
         default:
             break;
