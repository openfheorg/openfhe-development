--- conflicted
+++ resolved
@@ -39,18 +39,8 @@
 std::vector<CryptoContext<DCRTPoly>> CryptoContextFactory<DCRTPoly>::AllContexts = {};
 
 template <typename Element>
-<<<<<<< HEAD
 CryptoContext<Element> CryptoContextFactory<Element>::FindContext(std::shared_ptr<CryptoParametersBase<Element>> params,
                                                                   std::shared_ptr<SchemeBase<Element>> scheme) {
-=======
-int CryptoContextFactory<Element>::GetContextCount() {
-    return AllContexts.size();
-}
-
-template <typename Element>
-CryptoContext<Element> CryptoContextFactory<Element>::FindContext(std::shared_ptr<CryptoParametersBase<Element>> params,
-    std::shared_ptr<SchemeBase<Element>> scheme) {
->>>>>>> a7415334
     for (CryptoContext<Element> cc : CryptoContextFactory<Element>::AllContexts) {
         if (*cc->GetScheme().get() == *scheme.get() && *cc->GetCryptoParameters().get() == *params.get()) {
             if (cc->GetEncodingParams()->GetPlaintextRootOfUnity() != 0) {
@@ -65,11 +55,31 @@
 
 template <typename Element>
 void CryptoContextFactory<Element>::AddContext(CryptoContext<Element> cc) {
-<<<<<<< HEAD
     CryptoContextFactory<Element>::AllContexts.push_back(cc);
-=======
+
+    if (cc->GetEncodingParams()->GetPlaintextRootOfUnity() != 0) {
+        PackedEncoding::SetParams(cc->GetCyclotomicOrder(), cc->GetEncodingParams());
+    }
+}
+
+template <typename Element>
+CryptoContext<Element> CryptoContextFactory<Element>::FindContext(std::shared_ptr<CryptoParametersBase<Element>> params,
+    std::shared_ptr<SchemeBase<Element>> scheme) {
+    for (CryptoContext<Element> cc : CryptoContextFactory<Element>::AllContexts) {
+        if (*cc->GetScheme().get() == *scheme.get() && *cc->GetCryptoParameters().get() == *params.get()) {
+            if (cc->GetEncodingParams()->GetPlaintextRootOfUnity() != 0) {
+                PackedEncoding::SetParams(cc->GetCyclotomicOrder(), cc->GetEncodingParams());
+            }
+            return cc;
+        }
+    }
+
+    return nullptr;
+}
+
+template <typename Element>
+void CryptoContextFactory<Element>::AddContext(CryptoContext<Element> cc) {
     AllContexts.push_back(cc);
->>>>>>> a7415334
 
     if (cc->GetEncodingParams()->GetPlaintextRootOfUnity() != 0) {
         PackedEncoding::SetParams(cc->GetCyclotomicOrder(), cc->GetEncodingParams());
