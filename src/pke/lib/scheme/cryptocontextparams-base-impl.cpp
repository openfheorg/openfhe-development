//==================================================================================
// BSD 2-Clause License
//
// Copyright (c) 2014-2022, NJIT, Duality Technologies Inc. and other contributors
//
// All rights reserved.
//
// Author TPOC: contact@openfhe.org
//
// Redistribution and use in source and binary forms, with or without
// modification, are permitted provided that the following conditions are met:
//
// 1. Redistributions of source code must retain the above copyright notice, this
//    list of conditions and the following disclaimer.
//
// 2. Redistributions in binary form must reproduce the above copyright notice,
//    this list of conditions and the following disclaimer in the documentation
//    and/or other materials provided with the distribution.
//
// THIS SOFTWARE IS PROVIDED BY THE COPYRIGHT HOLDERS AND CONTRIBUTORS "AS IS"
// AND ANY EXPRESS OR IMPLIED WARRANTIES, INCLUDING, BUT NOT LIMITED TO, THE
// IMPLIED WARRANTIES OF MERCHANTABILITY AND FITNESS FOR A PARTICULAR PURPOSE ARE
// DISCLAIMED. IN NO EVENT SHALL THE COPYRIGHT HOLDER OR CONTRIBUTORS BE LIABLE
// FOR ANY DIRECT, INDIRECT, INCIDENTAL, SPECIAL, EXEMPLARY, OR CONSEQUENTIAL
// DAMAGES (INCLUDING, BUT NOT LIMITED TO, PROCUREMENT OF SUBSTITUTE GOODS OR
// SERVICES; LOSS OF USE, DATA, OR PROFITS; OR BUSINESS INTERRUPTION) HOWEVER
// CAUSED AND ON ANY THEORY OF LIABILITY, WHETHER IN CONTRACT, STRICT LIABILITY,
// OR TORT (INCLUDING NEGLIGENCE OR OTHERWISE) ARISING IN ANY WAY OUT OF THE USE
// OF THIS SOFTWARE, EVEN IF ADVISED OF THE POSSIBILITY OF SUCH DAMAGE.
//==================================================================================

/*
  Definitions for scheme parameter default class
 */

#include "scheme/cryptocontextparams-base.h"
#include "scheme/cryptocontextparams-defaults.h"
#include "utils/exception.h"

#include <string>
#include <ostream>

namespace lbcrypto {

//====================================================================================================================
#define SET_TO_SCHEME_DEFAULT(SCHEME, var) this->var = SCHEME##_DEFAULTS::var  // see cryptocontextparams-defaults.h
<<<<<<< HEAD
#define SET_TO_SCHEME_DEFAULTS(SCHEME)                                  \
    {                                                                   \
        SET_TO_SCHEME_DEFAULT(SCHEME, scheme);                          \
        SET_TO_SCHEME_DEFAULT(SCHEME, ptModulus);                       \
        SET_TO_SCHEME_DEFAULT(SCHEME, digitSize);                       \
        SET_TO_SCHEME_DEFAULT(SCHEME, standardDeviation);               \
        SET_TO_SCHEME_DEFAULT(SCHEME, secretKeyDist);                   \
        SET_TO_SCHEME_DEFAULT(SCHEME, maxRelinSkDeg);                   \
        SET_TO_SCHEME_DEFAULT(SCHEME, ksTech);                          \
        SET_TO_SCHEME_DEFAULT(SCHEME, scalTech);                        \
        SET_TO_SCHEME_DEFAULT(SCHEME, batchSize);                       \
        SET_TO_SCHEME_DEFAULT(SCHEME, firstModSize);                    \
        SET_TO_SCHEME_DEFAULT(SCHEME, numLargeDigits);                  \
        SET_TO_SCHEME_DEFAULT(SCHEME, multiplicativeDepth);             \
        SET_TO_SCHEME_DEFAULT(SCHEME, scalingModSize);                  \
        SET_TO_SCHEME_DEFAULT(SCHEME, securityLevel);                   \
        SET_TO_SCHEME_DEFAULT(SCHEME, ringDim);                         \
        SET_TO_SCHEME_DEFAULT(SCHEME, evalAddCount);                    \
        SET_TO_SCHEME_DEFAULT(SCHEME, keySwitchCount);                  \
        SET_TO_SCHEME_DEFAULT(SCHEME, encryptionTechnique);             \
        SET_TO_SCHEME_DEFAULT(SCHEME, multiplicationTechnique);         \
        SET_TO_SCHEME_DEFAULT(SCHEME, multiHopModSize);                 \
        SET_TO_SCHEME_DEFAULT(SCHEME, PREMode);                         \
        SET_TO_SCHEME_DEFAULT(SCHEME, multipartyMode);                  \
        SET_TO_SCHEME_DEFAULT(SCHEME, executionMode);                   \
        SET_TO_SCHEME_DEFAULT(SCHEME, decryptionNoiseMode);             \
        SET_TO_SCHEME_DEFAULT(SCHEME, noiseEstimate);                   \
        SET_TO_SCHEME_DEFAULT(SCHEME, desiredPrecision);                \
        SET_TO_SCHEME_DEFAULT(SCHEME, statisticalSecurity);             \
        SET_TO_SCHEME_DEFAULT(SCHEME, numAdversarialQueries);           \
        SET_TO_SCHEME_DEFAULT(SCHEME, thresholdNumOfParties);           \
        SET_TO_SCHEME_DEFAULT(SCHEME, interactiveBootCompressionLevel); \
=======
#define SET_TO_SCHEME_DEFAULTS(SCHEME)                          \
    {                                                           \
        SET_TO_SCHEME_DEFAULT(SCHEME, scheme);                  \
        SET_TO_SCHEME_DEFAULT(SCHEME, ptModulus);               \
        SET_TO_SCHEME_DEFAULT(SCHEME, digitSize);               \
        SET_TO_SCHEME_DEFAULT(SCHEME, standardDeviation);       \
        SET_TO_SCHEME_DEFAULT(SCHEME, secretKeyDist);           \
        SET_TO_SCHEME_DEFAULT(SCHEME, maxRelinSkDeg);           \
        SET_TO_SCHEME_DEFAULT(SCHEME, ksTech);                  \
        SET_TO_SCHEME_DEFAULT(SCHEME, scalTech);                \
        SET_TO_SCHEME_DEFAULT(SCHEME, batchSize);               \
        SET_TO_SCHEME_DEFAULT(SCHEME, firstModSize);            \
        SET_TO_SCHEME_DEFAULT(SCHEME, numLargeDigits);          \
        SET_TO_SCHEME_DEFAULT(SCHEME, multiplicativeDepth);     \
        SET_TO_SCHEME_DEFAULT(SCHEME, scalingModSize);          \
        SET_TO_SCHEME_DEFAULT(SCHEME, securityLevel);           \
        SET_TO_SCHEME_DEFAULT(SCHEME, ringDim);                 \
        SET_TO_SCHEME_DEFAULT(SCHEME, evalAddCount);            \
        SET_TO_SCHEME_DEFAULT(SCHEME, keySwitchCount);          \
        SET_TO_SCHEME_DEFAULT(SCHEME, encryptionTechnique);     \
        SET_TO_SCHEME_DEFAULT(SCHEME, multiplicationTechnique); \
        SET_TO_SCHEME_DEFAULT(SCHEME, multiHopModSize);         \
        SET_TO_SCHEME_DEFAULT(SCHEME, PREMode);                 \
        SET_TO_SCHEME_DEFAULT(SCHEME, multipartyMode);          \
        SET_TO_SCHEME_DEFAULT(SCHEME, executionMode);           \
        SET_TO_SCHEME_DEFAULT(SCHEME, decryptionNoiseMode);     \
        SET_TO_SCHEME_DEFAULT(SCHEME, noiseEstimate);           \
        SET_TO_SCHEME_DEFAULT(SCHEME, desiredPrecision);        \
        SET_TO_SCHEME_DEFAULT(SCHEME, statisticalSecurity);     \
        SET_TO_SCHEME_DEFAULT(SCHEME, numAdversarialQueries);   \
        SET_TO_SCHEME_DEFAULT(SCHEME, thresholdNumOfParties);   \
>>>>>>> a7415334
    }
void Params::SetToDefaults(SCHEME scheme) {
    switch (scheme) {
        case CKKSRNS_SCHEME:
            SET_TO_SCHEME_DEFAULTS(CKKSRNS_SCHEME);
            break;
        case BFVRNS_SCHEME:
            SET_TO_SCHEME_DEFAULTS(BFVRNS_SCHEME);
            break;
        case BGVRNS_SCHEME:
            SET_TO_SCHEME_DEFAULTS(BGVRNS_SCHEME);
            break;
        default:
            std::string errorMsg(std::string("Invalid scheme id: ") + std::to_string(scheme));
            OPENFHE_THROW(config_error, errorMsg);
            break;
    }
}
//====================================================================================================================
void Params::ValidateRingDim(usint ringDim) {
    if (!IsPowerOfTwo(ringDim)) {
        std::string errorMsg(std::string("Invalid ringDim [") + std::to_string(ringDim) +
                             "]. Ring dimension must be a power of 2.");
        OPENFHE_THROW(config_error, errorMsg);
    }
}
<<<<<<< HEAD
//====================================================================================================================
Params::Params(const std::vector<std::string>& vals) {
    if (getAllParamsDataMembers().size() != vals.size()) {
        std::string errMsg(std::string("The number of data members and the number of values do not match: ") +
                           std::to_string(getAllParamsDataMembers().size()) + " != " + std::to_string(vals.size()));
        OPENFHE_THROW(config_error, errMsg);
    }

    auto it = vals.begin();
    SetToDefaults(convertToSCHEME(*it));

    if (!(++it)->empty())
        ptModulus = static_cast<PlaintextModulus>(std::stoul(*it));
    if (!(++it)->empty())
        digitSize = static_cast<usint>(std::stoul(*it));
    if (!(++it)->empty())
        standardDeviation = static_cast<float>(std::stof(*it));
    if (!(++it)->empty())
        secretKeyDist = convertToSecretKeyDist(*it);
    if (!(++it)->empty())
        maxRelinSkDeg = static_cast<usint>(std::stoul(*it));
    if (!(++it)->empty())
        ksTech = convertToKeySwitchTechnique(*it);
    if (!(++it)->empty())
        scalTech = convertToScalingTechnique(*it);
    if (!(++it)->empty())
        firstModSize = static_cast<usint>(std::stoul(*it));
    if (!(++it)->empty())
        batchSize = static_cast<usint>(std::stoul(*it));
    if (!(++it)->empty())
        numLargeDigits = static_cast<usint>(std::stoul(*it));
    if (!(++it)->empty())
        multiplicativeDepth = static_cast<usint>(std::stoul(*it));
    if (!(++it)->empty())
        scalingModSize = static_cast<usint>(std::stoul(*it));
    if (!(++it)->empty())
        securityLevel = convertToSecurityLevel(*it);
    if (!(++it)->empty())
        ringDim = static_cast<usint>(std::stoul(*it));
    if (!(++it)->empty())
        evalAddCount = static_cast<usint>(std::stoul(*it));
    if (!(++it)->empty())
        keySwitchCount = static_cast<usint>(std::stoul(*it));
    if (!(++it)->empty())
        encryptionTechnique = convertToEncryptionTechnique(*it);
    if (!(++it)->empty())
        multiplicationTechnique = convertToMultiplicationTechnique(*it);
    if (!(++it)->empty())
        multiHopModSize = static_cast<usint>(std::stoul(*it));
    if (!(++it)->empty())
        PREMode = convertToProxyReEncryptionMode(*it);
    if (!(++it)->empty())
        multipartyMode = convertToMultipartyMode(*it);
    if (!(++it)->empty())
        executionMode = convertToExecutionMode(*it);
    if (!(++it)->empty())
        decryptionNoiseMode = convertToDecryptionNoiseMode(*it);
    if (!(++it)->empty())
        noiseEstimate = std::stod(*it);
    if (!(++it)->empty())
        desiredPrecision = std::stod(*it);
    if (!(++it)->empty())
        statisticalSecurity = static_cast<usint>(std::stoul(*it));
    if (!(++it)->empty())
        numAdversarialQueries = static_cast<usint>(std::stoul(*it));
    if (!(++it)->empty())
        thresholdNumOfParties = static_cast<usint>(std::stoul(*it));
    if (!(++it)->empty())
        interactiveBootCompressionLevel = convertToCompressionLevel(*it);
}
//====================================================================================================================
=======
>>>>>>> a7415334
// clang-format off
std::ostream& operator<<(std::ostream& os, const Params& obj) {
    os  << "scheme: " << obj.scheme
        << "; ptModulus: " << obj.ptModulus
        << "; digitSize: " << obj.digitSize
        << "; standardDeviation: " << obj.standardDeviation
        << "; secretKeyDist: " << obj.secretKeyDist
        << "; maxRelinSkDeg: " << obj.maxRelinSkDeg
        << "; ksTech: " << obj.ksTech
        << "; scalTech: " << obj.scalTech
        << "; batchSize: " << obj.batchSize
        << "; firstModSize: " << obj.firstModSize
        << "; numLargeDigits: " << obj.numLargeDigits
        << "; multiplicativeDepth:" << obj.multiplicativeDepth
        << "; scalingModSize: " << obj.scalingModSize
        << "; securityLevel: " << obj.securityLevel
        << "; ringDim: " << obj.ringDim
        << "; evalAddCount: " << obj.evalAddCount
        << "; keySwitchCount: " << obj.keySwitchCount
        << "; encryptionTechnique: " << obj.encryptionTechnique
        << "; multiplicationTechnique: " << obj.multiplicationTechnique
        << "; multiHopModSize: " << obj.multiHopModSize
        << "; PREMode: " << obj.PREMode
        << "; multipartyMode: " << obj.multipartyMode
        << "; executionMode: " << obj.executionMode
        << "; decryptionNoiseMode: " << obj.decryptionNoiseMode
        << "; noiseEstimate: " << obj.noiseEstimate
        << "; desiredPrecision: " << obj.desiredPrecision
        << "; statisticalSecurity: " << obj.statisticalSecurity
        << "; numAdversarialQueries: " << obj.numAdversarialQueries
<<<<<<< HEAD
        << "; thresholdNumOfParties: " << obj.thresholdNumOfParties
        << "; interactiveBootCompressionLevel: " << obj.interactiveBootCompressionLevel;
=======
        << "; ThresholdNumOfParties: " << obj.thresholdNumOfParties;
>>>>>>> a7415334

    return os;
}
// clang-format on
//====================================================================================================================

}  // namespace lbcrypto<|MERGE_RESOLUTION|>--- conflicted
+++ resolved
@@ -44,40 +44,6 @@
 
 //====================================================================================================================
 #define SET_TO_SCHEME_DEFAULT(SCHEME, var) this->var = SCHEME##_DEFAULTS::var  // see cryptocontextparams-defaults.h
-<<<<<<< HEAD
-#define SET_TO_SCHEME_DEFAULTS(SCHEME)                                  \
-    {                                                                   \
-        SET_TO_SCHEME_DEFAULT(SCHEME, scheme);                          \
-        SET_TO_SCHEME_DEFAULT(SCHEME, ptModulus);                       \
-        SET_TO_SCHEME_DEFAULT(SCHEME, digitSize);                       \
-        SET_TO_SCHEME_DEFAULT(SCHEME, standardDeviation);               \
-        SET_TO_SCHEME_DEFAULT(SCHEME, secretKeyDist);                   \
-        SET_TO_SCHEME_DEFAULT(SCHEME, maxRelinSkDeg);                   \
-        SET_TO_SCHEME_DEFAULT(SCHEME, ksTech);                          \
-        SET_TO_SCHEME_DEFAULT(SCHEME, scalTech);                        \
-        SET_TO_SCHEME_DEFAULT(SCHEME, batchSize);                       \
-        SET_TO_SCHEME_DEFAULT(SCHEME, firstModSize);                    \
-        SET_TO_SCHEME_DEFAULT(SCHEME, numLargeDigits);                  \
-        SET_TO_SCHEME_DEFAULT(SCHEME, multiplicativeDepth);             \
-        SET_TO_SCHEME_DEFAULT(SCHEME, scalingModSize);                  \
-        SET_TO_SCHEME_DEFAULT(SCHEME, securityLevel);                   \
-        SET_TO_SCHEME_DEFAULT(SCHEME, ringDim);                         \
-        SET_TO_SCHEME_DEFAULT(SCHEME, evalAddCount);                    \
-        SET_TO_SCHEME_DEFAULT(SCHEME, keySwitchCount);                  \
-        SET_TO_SCHEME_DEFAULT(SCHEME, encryptionTechnique);             \
-        SET_TO_SCHEME_DEFAULT(SCHEME, multiplicationTechnique);         \
-        SET_TO_SCHEME_DEFAULT(SCHEME, multiHopModSize);                 \
-        SET_TO_SCHEME_DEFAULT(SCHEME, PREMode);                         \
-        SET_TO_SCHEME_DEFAULT(SCHEME, multipartyMode);                  \
-        SET_TO_SCHEME_DEFAULT(SCHEME, executionMode);                   \
-        SET_TO_SCHEME_DEFAULT(SCHEME, decryptionNoiseMode);             \
-        SET_TO_SCHEME_DEFAULT(SCHEME, noiseEstimate);                   \
-        SET_TO_SCHEME_DEFAULT(SCHEME, desiredPrecision);                \
-        SET_TO_SCHEME_DEFAULT(SCHEME, statisticalSecurity);             \
-        SET_TO_SCHEME_DEFAULT(SCHEME, numAdversarialQueries);           \
-        SET_TO_SCHEME_DEFAULT(SCHEME, thresholdNumOfParties);           \
-        SET_TO_SCHEME_DEFAULT(SCHEME, interactiveBootCompressionLevel); \
-=======
 #define SET_TO_SCHEME_DEFAULTS(SCHEME)                          \
     {                                                           \
         SET_TO_SCHEME_DEFAULT(SCHEME, scheme);                  \
@@ -109,7 +75,6 @@
         SET_TO_SCHEME_DEFAULT(SCHEME, statisticalSecurity);     \
         SET_TO_SCHEME_DEFAULT(SCHEME, numAdversarialQueries);   \
         SET_TO_SCHEME_DEFAULT(SCHEME, thresholdNumOfParties);   \
->>>>>>> a7415334
     }
 void Params::SetToDefaults(SCHEME scheme) {
     switch (scheme) {
@@ -136,80 +101,6 @@
         OPENFHE_THROW(config_error, errorMsg);
     }
 }
-<<<<<<< HEAD
-//====================================================================================================================
-Params::Params(const std::vector<std::string>& vals) {
-    if (getAllParamsDataMembers().size() != vals.size()) {
-        std::string errMsg(std::string("The number of data members and the number of values do not match: ") +
-                           std::to_string(getAllParamsDataMembers().size()) + " != " + std::to_string(vals.size()));
-        OPENFHE_THROW(config_error, errMsg);
-    }
-
-    auto it = vals.begin();
-    SetToDefaults(convertToSCHEME(*it));
-
-    if (!(++it)->empty())
-        ptModulus = static_cast<PlaintextModulus>(std::stoul(*it));
-    if (!(++it)->empty())
-        digitSize = static_cast<usint>(std::stoul(*it));
-    if (!(++it)->empty())
-        standardDeviation = static_cast<float>(std::stof(*it));
-    if (!(++it)->empty())
-        secretKeyDist = convertToSecretKeyDist(*it);
-    if (!(++it)->empty())
-        maxRelinSkDeg = static_cast<usint>(std::stoul(*it));
-    if (!(++it)->empty())
-        ksTech = convertToKeySwitchTechnique(*it);
-    if (!(++it)->empty())
-        scalTech = convertToScalingTechnique(*it);
-    if (!(++it)->empty())
-        firstModSize = static_cast<usint>(std::stoul(*it));
-    if (!(++it)->empty())
-        batchSize = static_cast<usint>(std::stoul(*it));
-    if (!(++it)->empty())
-        numLargeDigits = static_cast<usint>(std::stoul(*it));
-    if (!(++it)->empty())
-        multiplicativeDepth = static_cast<usint>(std::stoul(*it));
-    if (!(++it)->empty())
-        scalingModSize = static_cast<usint>(std::stoul(*it));
-    if (!(++it)->empty())
-        securityLevel = convertToSecurityLevel(*it);
-    if (!(++it)->empty())
-        ringDim = static_cast<usint>(std::stoul(*it));
-    if (!(++it)->empty())
-        evalAddCount = static_cast<usint>(std::stoul(*it));
-    if (!(++it)->empty())
-        keySwitchCount = static_cast<usint>(std::stoul(*it));
-    if (!(++it)->empty())
-        encryptionTechnique = convertToEncryptionTechnique(*it);
-    if (!(++it)->empty())
-        multiplicationTechnique = convertToMultiplicationTechnique(*it);
-    if (!(++it)->empty())
-        multiHopModSize = static_cast<usint>(std::stoul(*it));
-    if (!(++it)->empty())
-        PREMode = convertToProxyReEncryptionMode(*it);
-    if (!(++it)->empty())
-        multipartyMode = convertToMultipartyMode(*it);
-    if (!(++it)->empty())
-        executionMode = convertToExecutionMode(*it);
-    if (!(++it)->empty())
-        decryptionNoiseMode = convertToDecryptionNoiseMode(*it);
-    if (!(++it)->empty())
-        noiseEstimate = std::stod(*it);
-    if (!(++it)->empty())
-        desiredPrecision = std::stod(*it);
-    if (!(++it)->empty())
-        statisticalSecurity = static_cast<usint>(std::stoul(*it));
-    if (!(++it)->empty())
-        numAdversarialQueries = static_cast<usint>(std::stoul(*it));
-    if (!(++it)->empty())
-        thresholdNumOfParties = static_cast<usint>(std::stoul(*it));
-    if (!(++it)->empty())
-        interactiveBootCompressionLevel = convertToCompressionLevel(*it);
-}
-//====================================================================================================================
-=======
->>>>>>> a7415334
 // clang-format off
 std::ostream& operator<<(std::ostream& os, const Params& obj) {
     os  << "scheme: " << obj.scheme
@@ -240,12 +131,7 @@
         << "; desiredPrecision: " << obj.desiredPrecision
         << "; statisticalSecurity: " << obj.statisticalSecurity
         << "; numAdversarialQueries: " << obj.numAdversarialQueries
-<<<<<<< HEAD
-        << "; thresholdNumOfParties: " << obj.thresholdNumOfParties
-        << "; interactiveBootCompressionLevel: " << obj.interactiveBootCompressionLevel;
-=======
         << "; ThresholdNumOfParties: " << obj.thresholdNumOfParties;
->>>>>>> a7415334
 
     return os;
 }
