--- conflicted
+++ resolved
@@ -198,12 +198,7 @@
                 // @fdiasmor TODO: make it more robust for a range of multiplicative depth
                 if (static_cast<float>(scalingModSize) / compositeDegree < 20) {
                     OPENFHE_THROW(
-<<<<<<< HEAD
-                        config_error,
-                        "Moduli size is too short (< 20) for target multiplicative depth. Consider increasing the scaling factor or the register word size. Otherwise set those parameters manually using COMPOSITESCALINGMANUAL at your own risk.");
-=======
-                        "Moduli size is too short (< 22) for target multiplicative depth. Consider increasing the scaling factor or the register word size.");
->>>>>>> d3208fa6
+                        "Moduli size is too short (< 20) for target multiplicative depth. Consider increasing the scaling factor or the register word size.");
                 }
                 m_compositeDegree = compositeDegree;
             }  // else composite degree remains set to 1
