--- conflicted
+++ resolved
@@ -51,11 +51,6 @@
 
     size_t sizeQ             = GetElementParams()->GetParams().size();
     uint32_t compositeDegree = this->GetCompositeDegree();
-<<<<<<< HEAD
-    // compositeDegree          = (compositeDegree == 0) ? 1 : compositeDegree;
-=======
-    compositeDegree          = (compositeDegree == 0) ? 1 : compositeDegree;
->>>>>>> 393bc774
 
     std::vector<NativeInteger> moduliQ(sizeQ);
     std::vector<NativeInteger> rootsQ(sizeQ);
