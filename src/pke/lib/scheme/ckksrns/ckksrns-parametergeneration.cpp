--- conflicted
+++ resolved
@@ -42,11 +42,8 @@
 #include <vector>
 #include <memory>
 #include <string>
-<<<<<<< HEAD
 #include <unordered_set>
 #include <iostream>
-=======
->>>>>>> 393bc774
 
 namespace lbcrypto {
 
@@ -73,7 +70,7 @@
 
     // Determine appropriate composite degree automatically if scaling technique set to COMPOSITESCALINGAUTO
     cryptoParamsCKKSRNS->ConfigureCompositeDegree(firstModSize);
-<<<<<<< HEAD
+  
     uint32_t compositeDegree  = cryptoParamsCKKSRNS->GetCompositeDegree();
     uint32_t registerWordSize = cryptoParamsCKKSRNS->GetRegisterWordSize();
 
@@ -95,8 +92,6 @@
                 "Register word size must be greater than or equal to 24 for COMPOSITESCALINGAUTO. Otherwise, try it with COMPOSITESCALINGMANUAL.");
         }
     }
-=======
->>>>>>> 393bc774
 
     if ((PREMode != INDCPA) && (PREMode != NOT_SET)) {
         std::stringstream s;
@@ -121,11 +116,8 @@
     // Estimate ciphertext modulus Q*P bound (in case of HYBRID P*Q)
     if (ksTech == HYBRID) {
         auto hybridKSInfo = CryptoParametersRNS::EstimateLogP(numPartQ, firstModSize, scalingModSize, extraModSize,
-<<<<<<< HEAD
                                                               numPrimes, auxBits, scalTech, compositeDegree, true);
-=======
-                                                              numPrimes, auxBits, true);
->>>>>>> 393bc774
+
         if (scalTech == COMPOSITESCALINGAUTO || scalTech == COMPOSITESCALINGMANUAL) {
             uint32_t tmpFactor = (cryptoParamsCKKSRNS->GetCompositeDegree() == 2) ? 2 : 4;
             qBound += ceil(ceil(static_cast<double>(qBound) / numPartQ) / (tmpFactor * auxBits)) * tmpFactor * auxBits;
