--- conflicted
+++ resolved
@@ -111,20 +111,12 @@
 
     //// HE Standards compliance logic/check
     SecurityLevel stdLevel = cryptoParamsCKKSRNS->GetStdLevel();
-<<<<<<< HEAD
     uint32_t auxBits       = (scalTech == COMPOSITESCALINGAUTO || scalTech == COMPOSITESCALINGMANUAL) ?
                                  // Alternative way to calculate auxBits for composite scaling mode
                            std::ceil(registerWordSize * 0.9375) :
                                  AUXMODSIZE;
     uint32_t n             = cyclOrder / 2;
     uint32_t qBound        = firstModSize + (numPrimes - 1) * scalingModSize + extraModSize;
-=======
-    uint32_t auxBits       = (scalTech == COMPOSITESCALINGAUTO || scalTech == COMPOSITESCALINGMANUAL) ? 30 : AUXMODSIZE;
-    // Alternative way to calculate auxBits for composite scaling mode
-    //                         ((registerWordSize < 30) ? registerWordSize : 30) : AUXMODSIZE;
-    uint32_t n      = cyclOrder / 2;
-    uint32_t qBound = firstModSize + (numPrimes - 1) * scalingModSize + extraModSize;
->>>>>>> 28e7a1a0
 
     // we add an extra bit to account for the alternating logic of selecting the RNS moduli in CKKS
     // ignore the case when there is only one max size modulus
@@ -137,11 +129,7 @@
                                                               numPrimes, auxBits, scalTech, compositeDegree, true);
 
         if (scalTech == COMPOSITESCALINGAUTO || scalTech == COMPOSITESCALINGMANUAL) {
-<<<<<<< HEAD
             uint32_t tmpFactor = compositeDegree;  // (compositeDegree == 2) ? 2 : 4;
-=======
-            uint32_t tmpFactor = (cryptoParamsCKKSRNS->GetCompositeDegree() == 2) ? 2 : 4;
->>>>>>> 28e7a1a0
             qBound += ceil(ceil(static_cast<double>(qBound) / numPartQ) / (tmpFactor * auxBits)) * tmpFactor * auxBits;
         }
         else {
@@ -188,13 +176,7 @@
 
     uint32_t dcrtBits = scalingModSize;
 
-<<<<<<< HEAD
-    if (scalTech == COMPOSITESCALINGAUTO || scalTech == COMPOSITESCALINGMANUAL) {
-        numPrimes *= compositeDegree;
-    }
-=======
     numPrimes *= compositeDegree;
->>>>>>> 28e7a1a0
 
     uint32_t vecSize = (extraModSize == 0) ? numPrimes : numPrimes + 1;
     std::vector<NativeInteger> moduliQ(vecSize);
