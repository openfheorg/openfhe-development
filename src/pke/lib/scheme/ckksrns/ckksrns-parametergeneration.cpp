//==================================================================================
// BSD 2-Clause License
//
// Copyright (c) 2014-2022, NJIT, Duality Technologies Inc. and other contributors
//
// All rights reserved.
//
// Author TPOC: contact@openfhe.org
//
// Redistribution and use in source and binary forms, with or without
// modification, are permitted provided that the following conditions are met:
//
// 1. Redistributions of source code must retain the above copyright notice, this
//    list of conditions and the following disclaimer.
//
// 2. Redistributions in binary form must reproduce the above copyright notice,
//    this list of conditions and the following disclaimer in the documentation
//    and/or other materials provided with the distribution.
//
// THIS SOFTWARE IS PROVIDED BY THE COPYRIGHT HOLDERS AND CONTRIBUTORS "AS IS"
// AND ANY EXPRESS OR IMPLIED WARRANTIES, INCLUDING, BUT NOT LIMITED TO, THE
// IMPLIED WARRANTIES OF MERCHANTABILITY AND FITNESS FOR A PARTICULAR PURPOSE ARE
// DISCLAIMED. IN NO EVENT SHALL THE COPYRIGHT HOLDER OR CONTRIBUTORS BE LIABLE
// FOR ANY DIRECT, INDIRECT, INCIDENTAL, SPECIAL, EXEMPLARY, OR CONSEQUENTIAL
// DAMAGES (INCLUDING, BUT NOT LIMITED TO, PROCUREMENT OF SUBSTITUTE GOODS OR
// SERVICES; LOSS OF USE, DATA, OR PROFITS; OR BUSINESS INTERRUPTION) HOWEVER
// CAUSED AND ON ANY THEORY OF LIABILITY, WHETHER IN CONTRACT, STRICT LIABILITY,
// OR TORT (INCLUDING NEGLIGENCE OR OTHERWISE) ARISING IN ANY WAY OUT OF THE USE
// OF THIS SOFTWARE, EVEN IF ADVISED OF THE POSSIBILITY OF SUCH DAMAGE.
//==================================================================================

/*
CKKS implementation. See https://eprint.iacr.org/2020/1118 for details.
 */

#define PROFILE

#include "cryptocontext.h"
#include "scheme/ckksrns/ckksrns-cryptoparameters.h"
#include "scheme/ckksrns/ckksrns-parametergeneration.h"

#include <vector>
#include <memory>
#include <string>
#include <unordered_set>
#include <iostream>

namespace lbcrypto {

#if NATIVEINT == 128 && !defined(__EMSCRIPTEN__)
const size_t AUXMODSIZE = 119;
#else
const size_t AUXMODSIZE = 60;
#endif

bool ParameterGenerationCKKSRNS::ParamsGenCKKSRNS(std::shared_ptr<CryptoParametersBase<DCRTPoly>> cryptoParams,
                                                  usint cyclOrder, usint numPrimes, usint scalingModSize,
                                                  usint firstModSize, uint32_t numPartQ,
                                                  COMPRESSION_LEVEL mPIntBootCiphertextCompressionLevel) const {
    // the "const" modifier for cryptoParamsCKKSRNS and encodingParams below doesn't mean that the objects those 2 pointers
    // point to are const (not changeable). it means that the pointers themselves are const only.
    const auto cryptoParamsCKKSRNS      = std::dynamic_pointer_cast<CryptoParametersCKKSRNS>(cryptoParams);
    const EncodingParams encodingParams = cryptoParamsCKKSRNS->GetEncodingParams();

    KeySwitchTechnique ksTech        = cryptoParamsCKKSRNS->GetKeySwitchTechnique();
    ScalingTechnique scalTech        = cryptoParamsCKKSRNS->GetScalingTechnique();
    EncryptionTechnique encTech      = cryptoParamsCKKSRNS->GetEncryptionTechnique();
    MultiplicationTechnique multTech = cryptoParamsCKKSRNS->GetMultiplicationTechnique();
    ProxyReEncryptionMode PREMode    = cryptoParamsCKKSRNS->GetPREMode();

    // Determine appropriate composite degree automatically if scaling technique set to COMPOSITESCALINGAUTO
    cryptoParamsCKKSRNS->ConfigureCompositeDegree(firstModSize);

    uint32_t compositeDegree  = cryptoParamsCKKSRNS->GetCompositeDegree();
    uint32_t registerWordSize = cryptoParamsCKKSRNS->GetRegisterWordSize();

    if (scalTech == COMPOSITESCALINGAUTO || scalTech == COMPOSITESCALINGMANUAL) {
        if (compositeDegree > 2 && scalingModSize < 55) {
            std::string errorMsg = "COMPOSITESCALING Warning:";
            errorMsg +=
                "There will not be enough prime moduli for composite degree > 2 and scaling factor < 55 -- prime moduli too small.";
            errorMsg +=
                "Prime moduli size must generally be greater than 20, especially for larger multiplicative depth.";
            errorMsg += "Try increasing the scaling factor (scalingModSize).";
            errorMsg += "Also, feel free to use COMPOSITESCALINGMANUAL at your own risk.";
            OPENFHE_THROW(errorMsg);
        }
        else if (compositeDegree == 1 && registerWordSize < 64) {
            OPENFHE_THROW(
                "This COMPOSITESCALING* version does not support composite degree == 1 with register size < 64.");
        }
        else if (compositeDegree < 1) {
            OPENFHE_THROW("Composite degree must be greater than or equal to 1.");
        }

        if (registerWordSize < 24 && scalTech == COMPOSITESCALINGAUTO) {
            std::string errorMsg = "Register word size must be greater than or equal to 24 for COMPOSITESCALINGAUTO.";
            errorMsg += "Otherwise, try it with COMPOSITESCALINGMANUAL.";
            OPENFHE_THROW(errorMsg);
        }
    }

    if ((PREMode != INDCPA) && (PREMode != NOT_SET)) {
        std::stringstream s;
        s << "This PRE mode " << PREMode << " is not supported for CKKSRNS";
        OPENFHE_THROW(s.str());
    }

    // TODO: Allow the user to specify this?
    uint32_t extraModSize = (scalTech == FLEXIBLEAUTOEXT) ? DCRT_MODULUS::DEFAULT_EXTRA_MOD_SIZE : 0;

    //// HE Standards compliance logic/check
    SecurityLevel stdLevel = cryptoParamsCKKSRNS->GetStdLevel();
<<<<<<< HEAD
    uint32_t auxBits       = (scalTech == COMPOSITESCALINGAUTO || scalTech == COMPOSITESCALINGMANUAL) ?
                                 // Alternative way to calculate auxBits for composite scaling mode
                           std::ceil(registerWordSize * 0.9375) :
                                 AUXMODSIZE;
    uint32_t n             = cyclOrder / 2;
    uint32_t qBound        = firstModSize + (numPrimes - 1) * scalingModSize + extraModSize;
=======
    uint32_t auxBits       = (scalTech == COMPOSITESCALINGAUTO || scalTech == COMPOSITESCALINGMANUAL) ? 30 : AUXMODSIZE;
    // Alternative way to calculate auxBits for composite scaling mode
    //                         ((registerWordSize < 30) ? registerWordSize : 30) : AUXMODSIZE;
    uint32_t n      = cyclOrder / 2;
    uint32_t qBound = firstModSize + (numPrimes - 1) * scalingModSize + extraModSize;
>>>>>>> f7900119

    // we add an extra bit to account for the alternating logic of selecting the RNS moduli in CKKS
    // ignore the case when there is only one max size modulus
    if (qBound != auxBits)
        qBound++;

    // Estimate ciphertext modulus Q*P bound (in case of HYBRID P*Q)
    if (ksTech == HYBRID) {
        auto hybridKSInfo = CryptoParametersRNS::EstimateLogP(numPartQ, firstModSize, scalingModSize, extraModSize,
                                                              numPrimes, auxBits, scalTech, compositeDegree, true);

        if (scalTech == COMPOSITESCALINGAUTO || scalTech == COMPOSITESCALINGMANUAL) {
            uint32_t tmpFactor = compositeDegree;  // (compositeDegree == 2) ? 2 : 4;
            qBound += ceil(ceil(static_cast<double>(qBound) / numPartQ) / (tmpFactor * auxBits)) * tmpFactor * auxBits;
        }
        else {
            qBound += std::get<0>(hybridKSInfo);
        }
    }

    // GAUSSIAN security constraint
    DistributionType distType = (cryptoParamsCKKSRNS->GetSecretKeyDist() == GAUSSIAN) ? HEStd_error : HEStd_ternary;
    auto nRLWE                = [&](uint32_t q) -> uint32_t {
        return StdLatticeParm::FindRingDim(distType, stdLevel, q);
    };

    // Case 1: SecurityLevel specified as HEStd_NotSet -> Do nothing
    if (stdLevel != HEStd_NotSet) {
        if (n == 0) {
            // Case 2: SecurityLevel specified, but ring dimension not specified

            // Choose ring dimension based on security standards
            n         = nRLWE(qBound);
            cyclOrder = 2 * n;
        }
        else {  // if (n!=0)
            // Case 3: Both SecurityLevel and ring dimension specified

            // Check whether particular selection is standards-compliant
            auto he_std_n = nRLWE(qBound);
            if (he_std_n > n) {
                OPENFHE_THROW("The specified ring dimension (" + std::to_string(n) +
                              ") does not comply with HE standards recommendation (" + std::to_string(he_std_n) + ").");
            }
        }
    }
    else if (n == 0) {
        OPENFHE_THROW("Please specify the ring dimension or desired security level.");
    }

    if (encodingParams->GetBatchSize() > n / 2)
        OPENFHE_THROW("The batch size cannot be larger than ring dimension / 2.");

    if (encodingParams->GetBatchSize() & (encodingParams->GetBatchSize() - 1))
        OPENFHE_THROW("The batch size can only be set to zero (for full packing) or a power of two.");
    //// End HE Standards compliance logic/check

    uint32_t dcrtBits = scalingModSize;

    numPrimes *= compositeDegree;

    uint32_t vecSize = (extraModSize == 0) ? numPrimes : numPrimes + 1;
    std::vector<NativeInteger> moduliQ(vecSize);
    std::vector<NativeInteger> rootsQ(vecSize);

    if (scalTech == COMPOSITESCALINGAUTO || scalTech == COMPOSITESCALINGMANUAL) {
        if (compositeDegree > 1) {
            CompositePrimeModuliGen(moduliQ, rootsQ, compositeDegree, numPrimes, firstModSize, dcrtBits, cyclOrder,
                                    registerWordSize);
        }
        else {
            SinglePrimeModuliGen(moduliQ, rootsQ, scalTech, numPrimes, firstModSize, dcrtBits, cyclOrder, extraModSize);
        }
    }
    else {
        SinglePrimeModuliGen(moduliQ, rootsQ, scalTech, numPrimes, firstModSize, dcrtBits, cyclOrder, extraModSize);
    }

    auto paramsDCRT = std::make_shared<ILDCRTParams<BigInteger>>(cyclOrder, moduliQ, rootsQ);

    cryptoParamsCKKSRNS->SetElementParams(paramsDCRT);

    // if no batch size was specified, we set batchSize = n/2 by default (for full packing)
    if (encodingParams->GetBatchSize() == 0) {
        uint32_t batchSize = n / 2;
        EncodingParams encodingParamsNew(
            std::make_shared<EncodingParamsImpl>(encodingParams->GetPlaintextModulus(), batchSize));
        cryptoParamsCKKSRNS->SetEncodingParams(encodingParamsNew);
    }

    cryptoParamsCKKSRNS->PrecomputeCRTTables(ksTech, scalTech, encTech, multTech, numPartQ, auxBits, extraModSize);

    // Validate the ring dimension found using estimated logQ(P) against actual logQ(P)
    if (stdLevel != HEStd_NotSet) {
        uint32_t logActualQ = (ksTech == HYBRID) ? cryptoParamsCKKSRNS->GetParamsQP()->GetModulus().GetMSB() :
                                                   cryptoParamsCKKSRNS->GetElementParams()->GetModulus().GetMSB();

        uint32_t nActual = StdLatticeParm::FindRingDim(distType, stdLevel, logActualQ);
        if (n < nActual) {
            std::string errMsg("The ring dimension found using estimated logQ(P) [");
            errMsg += std::to_string(n) + "] does does not meet security requirements. ";
            errMsg += "Report this problem to OpenFHE developers and set the ring dimension manually to ";
            errMsg += std::to_string(nActual) + ".";

            OPENFHE_THROW(errMsg);
        }
    }

    return true;
}

void ParameterGenerationCKKSRNS::CompositePrimeModuliGen(std::vector<NativeInteger>& moduliQ,
                                                         std::vector<NativeInteger>& rootsQ, usint compositeDegree,
                                                         usint numPrimes, usint firstModSize, usint dcrtBits,
                                                         usint cyclOrder, usint registerWordSize) const {
    if (firstModSize <= dcrtBits) {
        OPENFHE_THROW("firstModSize must be > scalingModSize.");
    }

    std::unordered_set<uint64_t> moduliQRecord;

    // Sample q0, the first primes in the modulus chain
    uint32_t remBits = dcrtBits;

    for (uint32_t d = 1; d <= compositeDegree; ++d) {
        uint32_t qBitSize = std::ceil(static_cast<double>(remBits) / (compositeDegree - d + 1));
        NativeInteger q   = FirstPrime<NativeInteger>(qBitSize, cyclOrder);
        q                 = PreviousPrime<NativeInteger>(q, cyclOrder);
        while (std::log2(q.ConvertToDouble()) > registerWordSize || std::log2(q.ConvertToDouble()) > qBitSize ||
               moduliQRecord.find(q.ConvertToInt()) != moduliQRecord.end()) {
            q = PreviousPrime<NativeInteger>(q, cyclOrder);
        }
        moduliQ[numPrimes - d] = q;
        rootsQ[numPrimes - d]  = RootOfUnity(cyclOrder, moduliQ[numPrimes - d]);
        moduliQRecord.emplace(q.ConvertToInt());
        remBits -= std::ceil(std::log2(q.ConvertToDouble()));
    }

    if (numPrimes > 1) {
        std::vector<NativeInteger> qPrev(std::ceil(static_cast<double>(compositeDegree) / 2));
        std::vector<NativeInteger> qNext(compositeDegree - static_cast<uint32_t>(qPrev.size()));

        // Prep to compute initial scaling factor
        double sf = moduliQ[numPrimes - 1].ConvertToDouble();
        for (uint32_t d = 2; d <= compositeDegree; ++d) {
            sf *= moduliQ[numPrimes - d].ConvertToDouble();
        }

        bool flag = true;
        for (usint i = numPrimes - compositeDegree; i >= 2 * compositeDegree; i -= compositeDegree) {
            // Compute initial scaling factor
            sf = static_cast<double>(std::pow(sf, 2));
            for (usint d = 0; d < compositeDegree; ++d) {
                sf /= moduliQ[i + d].ConvertToDouble();
            }

            auto sf_sqrt = std::pow(sf, 1.0 / compositeDegree);

            NativeInteger sfInt = std::llround(sf_sqrt);
            NativeInteger sfRem = sfInt.Mod(cyclOrder);

            double primeProduct = 1.0;
            std::unordered_set<uint64_t> qCurrentRecord;  // current prime tracker

            for (size_t step = 0; step < qPrev.size(); ++step) {
                qPrev[step] = sfInt - sfRem + NativeInteger(1) - NativeInteger(cyclOrder);
                do {
                    try {
                        qPrev[step] = lbcrypto::PreviousPrime(qPrev[step], cyclOrder);
                    }
                    catch (const OpenFHEException& ex) {
                        OPENFHE_THROW(
                            "COMPOSITE SCALING previous prime sampling error. "
                            "Try increasing scaling factor (scalingModSize) "
                            "or decreasing first modulus size (firstModSize) "
                            "or try another combination of firstModSize and scalingModSize.");
                    }
                } while (std::log2(qPrev[step].ConvertToDouble()) > registerWordSize ||
                         moduliQRecord.find(qPrev[step].ConvertToInt()) != moduliQRecord.end() ||
                         qCurrentRecord.find(qPrev[step].ConvertToInt()) != qCurrentRecord.end());
                qCurrentRecord.emplace(qPrev[step].ConvertToInt());
                primeProduct *= qPrev[step].ConvertToDouble();
            }

            bool fitsRegister = true;
<<<<<<< HEAD
=======
            qNext[0]          = sfInt - sfRem + NativeInteger(1) + NativeInteger(cyclOrder);
>>>>>>> f7900119
            for (size_t step = 0; step < qNext.size(); ++step) {
                do {
                    try {
                        if (fitsRegister == true) {
                            qNext[step] = lbcrypto::NextPrime(qNext[step], cyclOrder);
                        }
                        else {
                            qNext[step] = lbcrypto::PreviousPrime(qNext[step], cyclOrder);
                        }
                    }
                    catch (const OpenFHEException& ex) {
                        OPENFHE_THROW(
                            "COMPOSITE SCALING next prime sampling error. "
                            "Try increasing scaling factor (scalingModSize) "
                            "or decreasing first modulus size (firstModSize) "
                            "or try another combination of firstModSize and scalingModSize.");
                    }
                    if (std::log2(qNext[step].ConvertToDouble()) > registerWordSize) {
                        fitsRegister = false;
                    }
                } while (fitsRegister == false ||
                         moduliQRecord.find(qNext[step].ConvertToInt()) != moduliQRecord.end() ||
                         qCurrentRecord.find(qNext[step].ConvertToInt()) != qCurrentRecord.end());
                qCurrentRecord.emplace(qNext[step].ConvertToInt());
                primeProduct *= qNext[step].ConvertToDouble();
            }

            if (flag == false) {
                NativeInteger qPrevNext = NativeInteger(qNext[qNext.size() - 1].ConvertToInt());
                while (primeProduct > sf) {
                    do {
                        qCurrentRecord.erase(qPrevNext.ConvertToInt());  // constant time
                        try {
                            qPrevNext = lbcrypto::PreviousPrime(qPrevNext, cyclOrder);
                        }
                        catch (const OpenFHEException& ex) {
                            OPENFHE_THROW(
                                "COMPOSITE SCALING previous prime sampling error. "
                                "Try increasing scaling factor (scalingModSize) "
                                "or decreasing first modulus size (firstModSize) "
                                "or try another combination of firstModSize and scalingModSize.");
                        }
                    } while (std::log2(qPrevNext.ConvertToDouble()) > registerWordSize ||
                             moduliQRecord.find(qPrevNext.ConvertToInt()) != moduliQRecord.end() ||
                             qCurrentRecord.find(qPrevNext.ConvertToInt()) != qCurrentRecord.end());
                    qCurrentRecord.emplace(qPrevNext.ConvertToInt());

                    primeProduct /= qNext[qNext.size() - 1].ConvertToDouble();
                    qNext[qNext.size() - 1] = qPrevNext;
                    primeProduct *= qPrevNext.ConvertToDouble();
                }

                uint32_t m = qPrev.size();
                for (uint32_t d = 1; d <= m; ++d) {
                    moduliQ[i - d] = qPrev[d - 1];
                }
                for (uint32_t d = m + 1; d <= compositeDegree; ++d) {
                    moduliQ[i - d] = qNext[d - (m + 1)];
                }

                for (uint32_t d = 1; d <= compositeDegree; ++d) {
                    rootsQ[i - d] = RootOfUnity(cyclOrder, moduliQ[i - d]);
                    moduliQRecord.emplace(moduliQ[i - d].ConvertToInt());
                }

                flag = true;
            }
            else {
                NativeInteger qNextPrev = NativeInteger(qPrev[qPrev.size() - 1].ConvertToInt());
                fitsRegister            = true;
                while (primeProduct < sf) {
                    do {
                        qCurrentRecord.erase(qNextPrev.ConvertToInt());  // constant time
                        try {
                            if (fitsRegister) {
                                qNextPrev = lbcrypto::NextPrime(qNextPrev, cyclOrder);
                            }
                            else {
                                qNextPrev = lbcrypto::PreviousPrime(qNextPrev, cyclOrder);
                            }
                        }
                        catch (const OpenFHEException& ex) {
                            OPENFHE_THROW(
                                "COMPOSITE SCALING next prime sampling error. "
                                "Try increasing scaling factor (scalingModSize) "
                                "or decreasing first modulus size (firstModSize) "
                                "or try another combination of firstModSize and scalingModSize.");
                        }
                        if (std::log2(qNextPrev.ConvertToDouble()) > registerWordSize) {
                            fitsRegister = false;
                        }
                    } while (fitsRegister == false ||
                             moduliQRecord.find(qNextPrev.ConvertToInt()) != moduliQRecord.end() ||
                             qCurrentRecord.find(qNextPrev.ConvertToInt()) != qCurrentRecord.end());
                    qCurrentRecord.emplace(qNextPrev.ConvertToInt());

                    primeProduct /= qPrev[qPrev.size() - 1].ConvertToDouble();
                    qPrev[qPrev.size() - 1] = qNextPrev;
                    primeProduct *= qNextPrev.ConvertToDouble();
                }

                uint32_t m = qPrev.size();
                for (uint32_t d = 1; d <= m; ++d) {
                    moduliQ[i - d] = qPrev[d - 1];
                }
                for (uint32_t d = m + 1; d <= compositeDegree; ++d) {
                    moduliQ[i - d] = qNext[d - (m + 1)];
                }

                for (uint32_t d = 1; d <= compositeDegree; ++d) {
                    rootsQ[i - d] = RootOfUnity(cyclOrder, moduliQ[i - d]);
                    moduliQRecord.emplace(moduliQ[i - d].ConvertToInt());
                }

                flag = false;
            }
        }  // for loop
    }  // if numPrimes > 1

    remBits = static_cast<uint32_t>(firstModSize);
    for (uint32_t d = 1; d <= compositeDegree; ++d) {
        uint32_t qBitSize = std::ceil(static_cast<double>(remBits) / (compositeDegree - d + 1));
        // Find next prime
        NativeInteger nextInteger = FirstPrime<NativeInteger>(qBitSize, cyclOrder);
        nextInteger               = PreviousPrime<NativeInteger>(nextInteger, cyclOrder);

        while (std::log2(nextInteger.ConvertToDouble()) > qBitSize ||
               std::log2(nextInteger.ConvertToDouble()) > registerWordSize ||
               moduliQRecord.find(nextInteger.ConvertToInt()) != moduliQRecord.end())
            nextInteger = PreviousPrime<NativeInteger>(nextInteger, cyclOrder);

        // Store prime
        moduliQ[d - 1] = nextInteger;
        rootsQ[d - 1]  = RootOfUnity(cyclOrder, moduliQ[d - 1]);
        // Keep track of existing primes
        moduliQRecord.emplace(moduliQ[d - 1].ConvertToInt());
        remBits -= qBitSize;
    }

    return;
}

void ParameterGenerationCKKSRNS::SinglePrimeModuliGen(std::vector<NativeInteger>& moduliQ,
                                                      std::vector<NativeInteger>& rootsQ, ScalingTechnique scalTech,
                                                      uint32_t numPrimes, uint32_t firstModSize, uint32_t dcrtBits,
                                                      uint32_t cyclOrder, uint32_t extraModSize) const {
    NativeInteger q        = FirstPrime<NativeInteger>(dcrtBits, cyclOrder);
    moduliQ[numPrimes - 1] = q;
    rootsQ[numPrimes - 1]  = RootOfUnity(cyclOrder, moduliQ[numPrimes - 1]);

    NativeInteger maxPrime{q};
    NativeInteger minPrime{q};
    if (numPrimes > 1) {
        if (scalTech != FLEXIBLEAUTO && scalTech != FLEXIBLEAUTOEXT) {
            NativeInteger qPrev = q;
            NativeInteger qNext = q;
            for (size_t i = numPrimes - 2, cnt = 0; i >= 1; --i, ++cnt) {
                if ((cnt % 2) == 0) {
                    qPrev      = PreviousPrime(qPrev, cyclOrder);
                    moduliQ[i] = qPrev;
                }
                else {
                    qNext      = NextPrime(qNext, cyclOrder);
                    moduliQ[i] = qNext;
                }

                if (moduliQ[i] > maxPrime)
                    maxPrime = moduliQ[i];
                else if (moduliQ[i] < minPrime)
                    minPrime = moduliQ[i];

                rootsQ[i] = RootOfUnity(cyclOrder, moduliQ[i]);
            }
        }
        else {  // FLEXIBLEAUTO
            /* Scaling factors in FLEXIBLEAUTO are a bit fragile,
            * in the sense that once one scaling factor gets far enough from the
            * original scaling factor, subsequent level scaling factors quickly
            * diverge to either 0 or infinity. To mitigate this problem to a certain
            * extend, we have a special prime selection process in place. The goal is
            * to maintain the scaling factor of all levels as close to the original
            * scale factor of level 0 as possible.
            */
            double sf = moduliQ[numPrimes - 1].ConvertToDouble();
            for (size_t i = numPrimes - 2, cnt = 0; i >= 1; --i, ++cnt) {
                sf                  = static_cast<double>(pow(sf, 2) / moduliQ[i + 1].ConvertToDouble());
                NativeInteger sfInt = std::llround(sf);
                NativeInteger sfRem = sfInt.Mod(cyclOrder);
                bool hasSameMod     = true;
                if ((cnt % 2) == 0) {
                    NativeInteger qPrev = sfInt - NativeInteger(cyclOrder) - sfRem + NativeInteger(1);
                    while (hasSameMod) {
                        hasSameMod = false;
                        qPrev      = PreviousPrime(qPrev, cyclOrder);
                        for (size_t j = i + 1; j < numPrimes; j++) {
                            if (qPrev == moduliQ[j]) {
                                hasSameMod = true;
                                break;
                            }
                        }
                    }
                    moduliQ[i] = qPrev;
                }
                else {
                    NativeInteger qNext = sfInt + NativeInteger(cyclOrder) - sfRem + NativeInteger(1);
                    while (hasSameMod) {
                        hasSameMod = false;
                        qNext      = NextPrime(qNext, cyclOrder);
                        for (size_t j = i + 1; j < numPrimes; j++) {
                            if (qNext == moduliQ[j]) {
                                hasSameMod = true;
                                break;
                            }
                        }
                    }
                    moduliQ[i] = qNext;
                }
                if (moduliQ[i] > maxPrime)
                    maxPrime = moduliQ[i];
                else if (moduliQ[i] < minPrime)
                    minPrime = moduliQ[i];

                rootsQ[i] = RootOfUnity(cyclOrder, moduliQ[i]);
            }
        }
    }

    if (firstModSize == dcrtBits) {  // this requires dcrtBits < 60
        moduliQ[0] = NextPrime<NativeInteger>(maxPrime, cyclOrder);
    }
    else {
        moduliQ[0] = LastPrime<NativeInteger>(firstModSize, cyclOrder);

        // find if the value of moduliQ[0] is already in the vector starting with moduliQ[1] and
        // if there is, then get another prime for moduliQ[0]
        const auto pos = std::find(moduliQ.begin() + 1, moduliQ.end(), moduliQ[0]);
        if (pos != moduliQ.end()) {
            moduliQ[0] = NextPrime<NativeInteger>(maxPrime, cyclOrder);
        }
    }
    if (moduliQ[0] > maxPrime)
        maxPrime = moduliQ[0];

    rootsQ[0] = RootOfUnity(cyclOrder, moduliQ[0]);

    if (scalTech == FLEXIBLEAUTOEXT) {
        // moduliQ[numPrimes] must still be 0, so it has to be populated now

        // no need for extra checking as extraModSize is automatically chosen by the library
        auto tempMod = FirstPrime<NativeInteger>(extraModSize - 1, cyclOrder);
        // check if tempMod has a duplicate in the vector (exclude moduliQ[numPrimes] from this operation):
        const auto endPos = moduliQ.end() - 1;
        auto pos          = std::find(moduliQ.begin(), endPos, tempMod);
        // if there is a duplicate, then we call NextPrime()
        moduliQ[numPrimes] = (pos != endPos) ? NextPrime<NativeInteger>(maxPrime, cyclOrder) : tempMod;

        rootsQ[numPrimes] = RootOfUnity(cyclOrder, moduliQ[numPrimes]);
    }
}

}  // namespace lbcrypto<|MERGE_RESOLUTION|>--- conflicted
+++ resolved
@@ -111,20 +111,12 @@
 
     //// HE Standards compliance logic/check
     SecurityLevel stdLevel = cryptoParamsCKKSRNS->GetStdLevel();
-<<<<<<< HEAD
     uint32_t auxBits       = (scalTech == COMPOSITESCALINGAUTO || scalTech == COMPOSITESCALINGMANUAL) ?
                                  // Alternative way to calculate auxBits for composite scaling mode
                            std::ceil(registerWordSize * 0.9375) :
                                  AUXMODSIZE;
     uint32_t n             = cyclOrder / 2;
     uint32_t qBound        = firstModSize + (numPrimes - 1) * scalingModSize + extraModSize;
-=======
-    uint32_t auxBits       = (scalTech == COMPOSITESCALINGAUTO || scalTech == COMPOSITESCALINGMANUAL) ? 30 : AUXMODSIZE;
-    // Alternative way to calculate auxBits for composite scaling mode
-    //                         ((registerWordSize < 30) ? registerWordSize : 30) : AUXMODSIZE;
-    uint32_t n      = cyclOrder / 2;
-    uint32_t qBound = firstModSize + (numPrimes - 1) * scalingModSize + extraModSize;
->>>>>>> f7900119
 
     // we add an extra bit to account for the alternating logic of selecting the RNS moduli in CKKS
     // ignore the case when there is only one max size modulus
@@ -310,12 +302,9 @@
             }
 
             bool fitsRegister = true;
-<<<<<<< HEAD
-=======
-            qNext[0]          = sfInt - sfRem + NativeInteger(1) + NativeInteger(cyclOrder);
->>>>>>> f7900119
             for (size_t step = 0; step < qNext.size(); ++step) {
-                do {
+              qNext[step] = sfInt - sfRem + NativeInteger(1) + NativeInteger(cyclOrder);  
+              do {
                     try {
                         if (fitsRegister == true) {
                             qNext[step] = lbcrypto::NextPrime(qNext[step], cyclOrder);
