--- conflicted
+++ resolved
@@ -74,17 +74,10 @@
     uint32_t registerWordSize = cryptoParamsCKKSRNS->GetRegisterWordSize();
 
     if (scalTech == COMPOSITESCALINGAUTO || scalTech == COMPOSITESCALINGMANUAL) {
-<<<<<<< HEAD
-        if (compositeDegree > 2 && numPrimes > 4 && scalingModSize <= 60) {
-            OPENFHE_THROW(
-                config_error,
-                "COMPOSITESCALING Warning: There will probably not be enough prime moduli for composite degree > 2 and too small prime moduli. Prime moduli size must generally be greater than 20 for larger multiplicative depth. Feel free to try it using COMPOSITESCALINGMANUAL at your own risk.");
-=======
         if (compositeDegree > 2 && scalingModSize < 55) {
             OPENFHE_THROW(
                 config_error,
                 "COMPOSITESCALING Warning: There will probably not be enough prime moduli for composite degree > 2 and scaling factor < 55, prime moduli too small. Prime moduli size must generally be greater than 22, especially for larger multiplicative depth. Try increasing the scaling factor (scalingModSize) or feel free to try it using COMPOSITESCALINGMANUAL at your own risk.");
->>>>>>> 5d54a9f9
         }
         else if (compositeDegree == 1 && registerWordSize < 64) {
             OPENFHE_THROW(
