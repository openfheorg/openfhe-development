--- conflicted
+++ resolved
@@ -59,12 +59,11 @@
 
 protected:
     static CryptoContext<Element> FindContext(std::shared_ptr<CryptoParametersBase<Element>> params,
-<<<<<<< HEAD
-                                              std::shared_ptr<SchemeBase<Element>> scheme);
-=======
         std::shared_ptr<SchemeBase<Element>> scheme);
->>>>>>> a7415334
     static void AddContext(CryptoContext<Element>);
+
+public:
+    static void ReleaseAllContexts();
 
 public:
     static void ReleaseAllContexts() {
