//==================================================================================
// BSD 2-Clause License
//
// Copyright (c) 2014-2022, NJIT, Duality Technologies Inc. and other contributors
//
// All rights reserved.
//
// Author TPOC: contact@openfhe.org
//
// Redistribution and use in source and binary forms, with or without
// modification, are permitted provided that the following conditions are met:
//
// 1. Redistributions of source code must retain the above copyright notice, this
//    list of conditions and the following disclaimer.
//
// 2. Redistributions in binary form must reproduce the above copyright notice,
//    this list of conditions and the following disclaimer in the documentation
//    and/or other materials provided with the distribution.
//
// THIS SOFTWARE IS PROVIDED BY THE COPYRIGHT HOLDERS AND CONTRIBUTORS "AS IS"
// AND ANY EXPRESS OR IMPLIED WARRANTIES, INCLUDING, BUT NOT LIMITED TO, THE
// IMPLIED WARRANTIES OF MERCHANTABILITY AND FITNESS FOR A PARTICULAR PURPOSE ARE
// DISCLAIMED. IN NO EVENT SHALL THE COPYRIGHT HOLDER OR CONTRIBUTORS BE LIABLE
// FOR ANY DIRECT, INDIRECT, INCIDENTAL, SPECIAL, EXEMPLARY, OR CONSEQUENTIAL
// DAMAGES (INCLUDING, BUT NOT LIMITED TO, PROCUREMENT OF SUBSTITUTE GOODS OR
// SERVICES; LOSS OF USE, DATA, OR PROFITS; OR BUSINESS INTERRUPTION) HOWEVER
// CAUSED AND ON ANY THEORY OF LIABILITY, WHETHER IN CONTRACT, STRICT LIABILITY,
// OR TORT (INCLUDING NEGLIGENCE OR OTHERWISE) ARISING IN ANY WAY OUT OF THE USE
// OF THIS SOFTWARE, EVEN IF ADVISED OF THE POSSIBILITY OF SUCH DAMAGE.
//==================================================================================

#ifndef _CONSTANTS_H_
#define _CONSTANTS_H_

// #include "math/hal/basicint.h"
#include "math/math-hal.h"
#include "lattice/constants-lattice.h"

#include <iosfwd>
#include <string>

namespace lbcrypto {

/**
 * @brief Lists all features supported by public key encryption schemes
 */
enum PKESchemeFeature {
    PKE          = 0x01,
    KEYSWITCH    = 0x02,
    PRE          = 0x04,
    LEVELEDSHE   = 0x08,
    ADVANCEDSHE  = 0x10,
    MULTIPARTY   = 0x20,
    FHE          = 0x40,
    SCHEMESWITCH = 0x80,
};
std::ostream& operator<<(std::ostream& s, PKESchemeFeature f);

<<<<<<< HEAD
=======
/**
 * @brief Lists all modes for RLWE schemes, such as BGV and BFV
 */
enum SecretKeyDist {
    GAUSSIAN        = 0,
    UNIFORM_TERNARY = 1,
    SPARSE_TERNARY  = 2,
};
SecretKeyDist convertToSecretKeyDist(uint32_t num);
std::ostream& operator<<(std::ostream& s, SecretKeyDist m);

>>>>>>> a7415334
enum ScalingTechnique {
    FIXEDMANUAL = 0,
    FIXEDAUTO,
    FLEXIBLEAUTO,
    FLEXIBLEAUTOEXT,
    NORESCALE,
    INVALID_RS_TECHNIQUE,  // TODO (dsuponit): make this the first value
};
<<<<<<< HEAD
ScalingTechnique convertToScalingTechnique(const std::string& str);
=======
>>>>>>> a7415334
ScalingTechnique convertToScalingTechnique(uint32_t num);
std::ostream& operator<<(std::ostream& s, ScalingTechnique t);

enum ProxyReEncryptionMode {
    NOT_SET = 0,
    INDCPA,
    FIXED_NOISE_HRA,
    NOISE_FLOODING_HRA,
    DIVIDE_AND_ROUND_HRA,
};
<<<<<<< HEAD
ProxyReEncryptionMode convertToProxyReEncryptionMode(const std::string& str);
=======
>>>>>>> a7415334
ProxyReEncryptionMode convertToProxyReEncryptionMode(uint32_t num);
std::ostream& operator<<(std::ostream& s, ProxyReEncryptionMode p);

enum MultipartyMode {
    INVALID_MULTIPARTY_MODE = 0,
    FIXED_NOISE_MULTIPARTY,
    NOISE_FLOODING_MULTIPARTY,
};
<<<<<<< HEAD
MultipartyMode convertToMultipartyMode(const std::string& str);
=======
>>>>>>> a7415334
MultipartyMode convertToMultipartyMode(uint32_t num);
std::ostream& operator<<(std::ostream& s, MultipartyMode t);

enum ExecutionMode {
    EXEC_EVALUATION = 0,
    EXEC_NOISE_ESTIMATION,
};
<<<<<<< HEAD
ExecutionMode convertToExecutionMode(const std::string& str);
=======
>>>>>>> a7415334
ExecutionMode convertToExecutionMode(uint32_t num);
std::ostream& operator<<(std::ostream& s, ExecutionMode t);

enum DecryptionNoiseMode {
    FIXED_NOISE_DECRYPT = 0,
    NOISE_FLOODING_DECRYPT,
};
<<<<<<< HEAD
DecryptionNoiseMode convertToDecryptionNoiseMode(const std::string& str);
=======
>>>>>>> a7415334
DecryptionNoiseMode convertToDecryptionNoiseMode(uint32_t num);
std::ostream& operator<<(std::ostream& s, DecryptionNoiseMode t);

enum KeySwitchTechnique {
    INVALID_KS_TECH = 0,
    BV,
    HYBRID,
};
<<<<<<< HEAD
KeySwitchTechnique convertToKeySwitchTechnique(const std::string& str);
=======
>>>>>>> a7415334
KeySwitchTechnique convertToKeySwitchTechnique(uint32_t num);
std::ostream& operator<<(std::ostream& s, KeySwitchTechnique t);

enum EncryptionTechnique {
    STANDARD = 0,
    EXTENDED,
};
<<<<<<< HEAD
EncryptionTechnique convertToEncryptionTechnique(const std::string& str);
=======
>>>>>>> a7415334
EncryptionTechnique convertToEncryptionTechnique(uint32_t num);
std::ostream& operator<<(std::ostream& s, EncryptionTechnique t);

enum MultiplicationTechnique {
    BEHZ = 0,
    HPS,
    HPSPOVERQ,
    HPSPOVERQLEVELED,
};
<<<<<<< HEAD
MultiplicationTechnique convertToMultiplicationTechnique(const std::string& str);
=======
>>>>>>> a7415334
MultiplicationTechnique convertToMultiplicationTechnique(uint32_t num);
std::ostream& operator<<(std::ostream& s, MultiplicationTechnique t);

enum PlaintextEncodings {
    INVALID_ENCODING = 0,
    COEF_PACKED_ENCODING,
    PACKED_ENCODING,
    STRING_ENCODING,
    CKKS_PACKED_ENCODING,
};
std::ostream& operator<<(std::ostream& s, PlaintextEncodings p);

enum LargeScalingFactorConstants {
    MAX_BITS_IN_WORD = 61,
    MAX_LOG_STEP     = 60,
};

/**
 * @brief  BASE_NUM_LEVELS_TO_DROP is the most common value for levels/towers to drop (do not make it a default argument
 * as default arguments work differently for virtual functions)
 */
// TODO (dsuponit): remove BASE_NUM_LEVELS_TO_DROP
enum {
    BASE_NUM_LEVELS_TO_DROP = 1,
};

enum NOISE_FLOODING {
    // noise flooding distribution parameter for distributed decryption in threshold FHE
    MP_SD = 1048576,
    // noise flooding distribution parameter for fixed 20 bits noise multihop PRE
    PRE_SD = 1048576,
    // number of additional moduli in NOISE_FLOODING_MULTIPARTY mode
    NUM_MODULI_MULTIPARTY = 2,
// modulus size for additional moduli in NOISE_FLOODING_MULTIPARTY mode
#if NATIVEINT == 128 && !defined(__EMSCRIPTEN__)
<<<<<<< HEAD
    MULTIPARTY_MOD_SIZE = 60,
=======
const size_t MULTIPARTY_MOD_SIZE = 60;
>>>>>>> a7415334
#else
    MULTIPARTY_MOD_SIZE = MAX_MODULUS_SIZE,
#endif
};  // namespace NOISE_FLOODING

// Defining the level to which the input ciphertext is brought to before
// interactive multi-party bootstrapping
enum COMPRESSION_LEVEL {
    // we don't support 0 or 1 compression levels
    // do not change values here

    COMPACT = 2,  // more efficient with stronger security assumption
    SLACK   = 3   // less efficient with weaker security assumption
};
COMPRESSION_LEVEL convertToCompressionLevel(const std::string& str);
COMPRESSION_LEVEL convertToCompressionLevel(uint32_t num);
std::ostream& operator<<(std::ostream& s, COMPRESSION_LEVEL t);

}  // namespace lbcrypto

#endif  // _CONSTANTS_H_<|MERGE_RESOLUTION|>--- conflicted
+++ resolved
@@ -56,8 +56,6 @@
 };
 std::ostream& operator<<(std::ostream& s, PKESchemeFeature f);
 
-<<<<<<< HEAD
-=======
 /**
  * @brief Lists all modes for RLWE schemes, such as BGV and BFV
  */
@@ -69,7 +67,6 @@
 SecretKeyDist convertToSecretKeyDist(uint32_t num);
 std::ostream& operator<<(std::ostream& s, SecretKeyDist m);
 
->>>>>>> a7415334
 enum ScalingTechnique {
     FIXEDMANUAL = 0,
     FIXEDAUTO,
@@ -78,10 +75,6 @@
     NORESCALE,
     INVALID_RS_TECHNIQUE,  // TODO (dsuponit): make this the first value
 };
-<<<<<<< HEAD
-ScalingTechnique convertToScalingTechnique(const std::string& str);
-=======
->>>>>>> a7415334
 ScalingTechnique convertToScalingTechnique(uint32_t num);
 std::ostream& operator<<(std::ostream& s, ScalingTechnique t);
 
@@ -92,10 +85,6 @@
     NOISE_FLOODING_HRA,
     DIVIDE_AND_ROUND_HRA,
 };
-<<<<<<< HEAD
-ProxyReEncryptionMode convertToProxyReEncryptionMode(const std::string& str);
-=======
->>>>>>> a7415334
 ProxyReEncryptionMode convertToProxyReEncryptionMode(uint32_t num);
 std::ostream& operator<<(std::ostream& s, ProxyReEncryptionMode p);
 
@@ -104,10 +93,6 @@
     FIXED_NOISE_MULTIPARTY,
     NOISE_FLOODING_MULTIPARTY,
 };
-<<<<<<< HEAD
-MultipartyMode convertToMultipartyMode(const std::string& str);
-=======
->>>>>>> a7415334
 MultipartyMode convertToMultipartyMode(uint32_t num);
 std::ostream& operator<<(std::ostream& s, MultipartyMode t);
 
@@ -115,10 +100,6 @@
     EXEC_EVALUATION = 0,
     EXEC_NOISE_ESTIMATION,
 };
-<<<<<<< HEAD
-ExecutionMode convertToExecutionMode(const std::string& str);
-=======
->>>>>>> a7415334
 ExecutionMode convertToExecutionMode(uint32_t num);
 std::ostream& operator<<(std::ostream& s, ExecutionMode t);
 
@@ -126,10 +107,6 @@
     FIXED_NOISE_DECRYPT = 0,
     NOISE_FLOODING_DECRYPT,
 };
-<<<<<<< HEAD
-DecryptionNoiseMode convertToDecryptionNoiseMode(const std::string& str);
-=======
->>>>>>> a7415334
 DecryptionNoiseMode convertToDecryptionNoiseMode(uint32_t num);
 std::ostream& operator<<(std::ostream& s, DecryptionNoiseMode t);
 
@@ -138,10 +115,6 @@
     BV,
     HYBRID,
 };
-<<<<<<< HEAD
-KeySwitchTechnique convertToKeySwitchTechnique(const std::string& str);
-=======
->>>>>>> a7415334
 KeySwitchTechnique convertToKeySwitchTechnique(uint32_t num);
 std::ostream& operator<<(std::ostream& s, KeySwitchTechnique t);
 
@@ -149,10 +122,6 @@
     STANDARD = 0,
     EXTENDED,
 };
-<<<<<<< HEAD
-EncryptionTechnique convertToEncryptionTechnique(const std::string& str);
-=======
->>>>>>> a7415334
 EncryptionTechnique convertToEncryptionTechnique(uint32_t num);
 std::ostream& operator<<(std::ostream& s, EncryptionTechnique t);
 
@@ -162,10 +131,6 @@
     HPSPOVERQ,
     HPSPOVERQLEVELED,
 };
-<<<<<<< HEAD
-MultiplicationTechnique convertToMultiplicationTechnique(const std::string& str);
-=======
->>>>>>> a7415334
 MultiplicationTechnique convertToMultiplicationTechnique(uint32_t num);
 std::ostream& operator<<(std::ostream& s, MultiplicationTechnique t);
 
@@ -201,11 +166,7 @@
     NUM_MODULI_MULTIPARTY = 2,
 // modulus size for additional moduli in NOISE_FLOODING_MULTIPARTY mode
 #if NATIVEINT == 128 && !defined(__EMSCRIPTEN__)
-<<<<<<< HEAD
-    MULTIPARTY_MOD_SIZE = 60,
-=======
 const size_t MULTIPARTY_MOD_SIZE = 60;
->>>>>>> a7415334
 #else
     MULTIPARTY_MOD_SIZE = MAX_MODULUS_SIZE,
 #endif
