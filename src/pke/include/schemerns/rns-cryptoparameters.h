//==================================================================================
// BSD 2-Clause License
//
// Copyright (c) 2014-2022, NJIT, Duality Technologies Inc. and other contributors
//
// All rights reserved.
//
// Author TPOC: contact@openfhe.org
//
// Redistribution and use in source and binary forms, with or without
// modification, are permitted provided that the following conditions are met:
//
// 1. Redistributions of source code must retain the above copyright notice, this
//    list of conditions and the following disclaimer.
//
// 2. Redistributions in binary form must reproduce the above copyright notice,
//    this list of conditions and the following disclaimer in the documentation
//    and/or other materials provided with the distribution.
//
// THIS SOFTWARE IS PROVIDED BY THE COPYRIGHT HOLDERS AND CONTRIBUTORS "AS IS"
// AND ANY EXPRESS OR IMPLIED WARRANTIES, INCLUDING, BUT NOT LIMITED TO, THE
// IMPLIED WARRANTIES OF MERCHANTABILITY AND FITNESS FOR A PARTICULAR PURPOSE ARE
// DISCLAIMED. IN NO EVENT SHALL THE COPYRIGHT HOLDER OR CONTRIBUTORS BE LIABLE
// FOR ANY DIRECT, INDIRECT, INCIDENTAL, SPECIAL, EXEMPLARY, OR CONSEQUENTIAL
// DAMAGES (INCLUDING, BUT NOT LIMITED TO, PROCUREMENT OF SUBSTITUTE GOODS OR
// SERVICES; LOSS OF USE, DATA, OR PROFITS; OR BUSINESS INTERRUPTION) HOWEVER
// CAUSED AND ON ANY THEORY OF LIABILITY, WHETHER IN CONTRACT, STRICT LIABILITY,
// OR TORT (INCLUDING NEGLIGENCE OR OTHERWISE) ARISING IN ANY WAY OUT OF THE USE
// OF THIS SOFTWARE, EVEN IF ADVISED OF THE POSSIBILITY OF SUCH DAMAGE.
//==================================================================================

#ifndef LBCRYPTO_CRYPTO_RNS_CRYPTOPARAMETERS_H
#define LBCRYPTO_CRYPTO_RNS_CRYPTOPARAMETERS_H

#include "lattice/lat-hal.h"

#include "schemebase/rlwe-cryptoparameters.h"

#include <string>
#include <vector>
#include <memory>
#include <utility>

/**
 * @namespace lbcrypto
 * The namespace of lbcrypto
 */
namespace lbcrypto {

/**
 * @brief main implementation class to capture essential cryptoparameters of
 * any LBC system.
 * As CryptoParametersRNS is not an abstract class and we don't want to
 * instantiate, then we make all its constructors and the destructor protected
 * @tparam Element a ring element.
 */
class CryptoParametersRNS : public CryptoParametersRLWE<DCRTPoly> {
    using ParmType = typename DCRTPoly::Params;

protected:
    CryptoParametersRNS()
        : CryptoParametersRLWE<DCRTPoly>(),
          m_ksTechnique(BV),
          m_scalTechnique(FIXEDMANUAL),
          m_encTechnique(STANDARD),
          m_multTechnique(HPS),
          m_MPIntBootCiphertextCompressionLevel(SLACK) {}

    CryptoParametersRNS(const CryptoParametersRNS& rhs)
        : CryptoParametersRLWE<DCRTPoly>(rhs),
          m_ksTechnique(rhs.m_ksTechnique),
          m_scalTechnique(rhs.m_scalTechnique),
          m_encTechnique(rhs.m_encTechnique),
          m_multTechnique(rhs.m_multTechnique),
          m_MPIntBootCiphertextCompressionLevel(rhs.m_MPIntBootCiphertextCompressionLevel) {}

    /**
   * Constructor that initializes values.  Note that it is possible to set
   * parameters in a way that is overall infeasible for actual use. There are
   * fewer degrees of freedom than parameters provided.  Typically one chooses
   * the basic noise, assurance and security parameters as the typical
   * community-accepted values, then chooses the plaintext modulus and depth
   * as needed.  The element parameters should then be choosen to provide
   * correctness and security.  In some cases we would need to operate over
   * already encrypted/provided ciphertext and the depth needs to be
   * pre-computed for initial settings.
   *
   * @param params element parameters.
   * @param &plaintextModulus plaintext modulus.
   * @param distributionParameter noise distribution parameter.
   * @param assuranceMeasure assurance level.
   * @param securityLevel security level.
   * @param digitSize the size of the relinearization window.
   * @param secretKeyDist sets the secretKeyDist of operation: GAUSSIAN or UNIFORM_TERNARY
   * @param maxRelinSkDeg the maximum power of secret key for which the
   * relinearization key is generated
   * @param ksTech key switching method
   * @param scalTech scaling method
   * @param mPIntBootCiphertextCompressionLevel compression level
   */
    CryptoParametersRNS(std::shared_ptr<ParmType> params, const PlaintextModulus& plaintextModulus,
                        float distributionParameter, float assuranceMeasure, SecurityLevel securityLevel,
                        usint digitSize, SecretKeyDist secretKeyDist, int maxRelinSkDeg = 2,
                        KeySwitchTechnique ksTech = BV, ScalingTechnique scalTech = FIXEDMANUAL,
                        EncryptionTechnique encTech = STANDARD, MultiplicationTechnique multTech = HPS,
                        MultipartyMode multipartyMode                         = FIXED_NOISE_MULTIPARTY,
                        ExecutionMode executionMode                           = EXEC_EVALUATION,
                        DecryptionNoiseMode decryptionNoiseMode               = FIXED_NOISE_DECRYPT,
                        COMPRESSION_LEVEL mPIntBootCiphertextCompressionLevel = COMPRESSION_LEVEL::SLACK)
        : CryptoParametersRLWE<DCRTPoly>(
              std::move(params), EncodingParams(std::make_shared<EncodingParamsImpl>(plaintextModulus)),
              distributionParameter, assuranceMeasure, securityLevel, digitSize, maxRelinSkDeg, secretKeyDist, INDCPA,
              multipartyMode, executionMode, decryptionNoiseMode) {
        m_ksTechnique                         = ksTech;
        m_scalTechnique                       = scalTech;
        m_encTechnique                        = encTech;
        m_multTechnique                       = multTech;
        m_MPIntBootCiphertextCompressionLevel = mPIntBootCiphertextCompressionLevel;
    }

    CryptoParametersRNS(std::shared_ptr<ParmType> params, EncodingParams encodingParams, float distributionParameter,
                        float assuranceMeasure, SecurityLevel securityLevel, usint digitSize,
                        SecretKeyDist secretKeyDist, int maxRelinSkDeg = 2, KeySwitchTechnique ksTech = BV,
                        ScalingTechnique scalTech = FIXEDMANUAL, EncryptionTechnique encTech = STANDARD,
                        MultiplicationTechnique multTech = HPS, ProxyReEncryptionMode PREMode = INDCPA,
                        MultipartyMode multipartyMode           = FIXED_NOISE_MULTIPARTY,
                        ExecutionMode executionMode             = EXEC_EVALUATION,
                        DecryptionNoiseMode decryptionNoiseMode = FIXED_NOISE_DECRYPT, PlaintextModulus noiseScale = 1,
                        uint32_t statisticalSecurity = 30, uint32_t numAdversarialQueries = 1,
                        uint32_t thresholdNumOfParties                        = 1,
                        COMPRESSION_LEVEL mPIntBootCiphertextCompressionLevel = COMPRESSION_LEVEL::SLACK,
                        usint compositeDegree = BASE_NUM_LEVELS_TO_DROP, usint registerWordSize = NATIVEINT)
        : CryptoParametersRLWE<DCRTPoly>(std::move(params), std::move(encodingParams), distributionParameter,
                                         assuranceMeasure, securityLevel, digitSize, maxRelinSkDeg, secretKeyDist,
                                         PREMode, multipartyMode, executionMode, decryptionNoiseMode, noiseScale,
                                         statisticalSecurity, numAdversarialQueries, thresholdNumOfParties) {
        m_ksTechnique                         = ksTech;
        m_scalTechnique                       = scalTech;
        m_encTechnique                        = encTech;
        m_multTechnique                       = multTech;
        m_MPIntBootCiphertextCompressionLevel = mPIntBootCiphertextCompressionLevel;
<<<<<<< HEAD
        m_compositeDegree                     = BASE_NUM_LEVELS_TO_DROP;
        m_registerWordSize                    = NATIVEINT;
    }

    CryptoParametersRNS(std::shared_ptr<ParmType> params, EncodingParams encodingParams, float distributionParameter,
                        float assuranceMeasure, SecurityLevel securityLevel, usint digitSize,
                        SecretKeyDist secretKeyDist, int maxRelinSkDeg = 2, KeySwitchTechnique ksTech = BV,
                        ScalingTechnique scalTech = FIXEDMANUAL, usint compositeDegree = BASE_NUM_LEVELS_TO_DROP,
                        usint registerWordSize = NATIVEINT, EncryptionTechnique encTech = STANDARD,
                        MultiplicationTechnique multTech = HPS, ProxyReEncryptionMode PREMode = INDCPA,
                        MultipartyMode multipartyMode           = FIXED_NOISE_MULTIPARTY,
                        ExecutionMode executionMode             = EXEC_EVALUATION,
                        DecryptionNoiseMode decryptionNoiseMode = FIXED_NOISE_DECRYPT, PlaintextModulus noiseScale = 1,
                        uint32_t statisticalSecurity = 30, uint32_t numAdversarialQueries = 1,
                        uint32_t thresholdNumOfParties                        = 1,
                        COMPRESSION_LEVEL mPIntBootCiphertextCompressionLevel = COMPRESSION_LEVEL::SLACK)
        : CryptoParametersRLWE<DCRTPoly>(std::move(params), std::move(encodingParams), distributionParameter,
                                         assuranceMeasure, securityLevel, digitSize, maxRelinSkDeg, secretKeyDist,
                                         PREMode, multipartyMode, executionMode, decryptionNoiseMode, noiseScale,
                                         statisticalSecurity, numAdversarialQueries, thresholdNumOfParties) {
        m_ksTechnique                         = ksTech;
        m_scalTechnique                       = scalTech;
        m_encTechnique                        = encTech;
        m_multTechnique                       = multTech;
        m_MPIntBootCiphertextCompressionLevel = mPIntBootCiphertextCompressionLevel;
=======
>>>>>>> 6dd35c03
        m_compositeDegree                     = compositeDegree;
        m_registerWordSize                    = registerWordSize;
    }

    virtual ~CryptoParametersRNS() {}

public:
    /**
   * Computes all tables needed for decryption, homomorphic multiplication and key switching.
   * Even though this is a pure virtual function and must be overriden in all derived classes,
   * PrecomputeCRTTables() has its own implementation in the source file. It should be called from
   * derived classes' PrecomputeCRTTables() only and must not be called from CryptoParametersRNS::load().
   * @param ksTech the technique to use for key switching (e.g., BV or GHS).
   * @param scalTech the technique to use for scaling (e.g., FLEXIBLEAUTO or FIXEDMANUAL).
   */
    virtual void PrecomputeCRTTables(KeySwitchTechnique ksTech, ScalingTechnique scalTech, EncryptionTechnique encTech,
                                     MultiplicationTechnique multTech, uint32_t numPartQ, uint32_t auxBits,
                                     uint32_t extraBits) = 0;

    virtual uint64_t FindAuxPrimeStep() const;

    /*
   * Estimates the extra modulus bitsize needed for hybrid key swithing (used for finding the minimum secure ring dimension).
   *
   * @param numPartQ number of digits in hybrid key switching
   * @param firstModulusSize bit size of first modulus
   * @param dcrtBits bit size for other moduli
   * @param extraModulusSize bit size for extra modulus in FLEXIBLEAUTOEXT (CKKS and BGV only)
   * @param numPrimes number of moduli witout extraModulus
   * @param auxBits size of auxiliar moduli used for hybrid key switching
   * @param scalTech scaling technique
   * @param compositeDegree number of moduli in each level (CKKS only)
   * @param addOne should an extra bit be added (for CKKS and BGV)
   *
   * @return log2 of the modulus and number of RNS limbs.
   */
    static std::pair<double, uint32_t> EstimateLogP(uint32_t numPartQ, double firstModulusSize, double dcrtBits,
                                                    double extraModulusSize, uint32_t numPrimes, uint32_t auxBits,
                                                    ScalingTechnique scalTech, uint32_t compositeDegree = 1,
                                                    bool addOne = false);

    /*
   * Estimates the extra modulus bitsize needed for threshold FHE noise flooding (only for BGV and BFV)
   *
   * @return number of extra bits needed for noise flooding
   */
    static constexpr double EstimateMultipartyFloodingLogQ() {
        return static_cast<double>(NoiseFlooding::MULTIPARTY_MOD_SIZE * NoiseFlooding::NUM_MODULI_MULTIPARTY);
    }

    /**
   * == operator to compare to this instance of CryptoParametersBase object.
   *
   * @param &rhs CryptoParameters to check equality against.
   */
    bool operator==(const CryptoParametersBase<DCRTPoly>& rhs) const override {
        const auto* el = dynamic_cast<const CryptoParametersRNS*>(&rhs);

        if (el == nullptr)
            return false;

        return CryptoParametersBase<DCRTPoly>::operator==(rhs) && m_scalTechnique == el->GetScalingTechnique() &&
               m_ksTechnique == el->GetKeySwitchTechnique() && m_multTechnique == el->GetMultiplicationTechnique() &&
               m_encTechnique == el->GetEncryptionTechnique() && m_numPartQ == el->GetNumPartQ() &&
               m_auxBits == el->GetAuxBits() && m_extraBits == el->GetExtraBits() && m_PREMode == el->GetPREMode() &&
               m_multipartyMode == el->GetMultipartyMode() && m_executionMode == el->GetExecutionMode() &&
               m_compositeDegree == el->GetCompositeDegree() && m_registerWordSize == el->GetRegisterWordSize();
    }

    void PrintParameters(std::ostream& os) const override {
        CryptoParametersBase<DCRTPoly>::PrintParameters(os);
    }

    /////////////////////////////////////
    // PrecomputeCRTTables
    /////////////////////////////////////

    /**
   * Method to retrieve the technique to be used for key switching.
   *
   * @return the key switching technique.
   */
    enum KeySwitchTechnique GetKeySwitchTechnique() const {
        return m_ksTechnique;
    }

    /**
   * Method to retrieve the technique to be used for scaling.
   *
   * @return the scaling technique.
   */
    enum ScalingTechnique GetScalingTechnique() const {
        return m_scalTechnique;
    }

    /**
   * Method to retrieve the technique to be used for rescaling.
   *
   * @return the rescaling technique.
   */
    enum EncryptionTechnique GetEncryptionTechnique() const {
        return m_encTechnique;
    }

    /**
   * Method to retrieve the technique to be used for rescaling.
   *
   * @return the rescaling technique.
   */
    enum MultiplicationTechnique GetMultiplicationTechnique() const {
        return m_multTechnique;
    }

    uint32_t GetAuxBits() const {
        return m_auxBits;
    }

    uint32_t GetExtraBits() const {
        return m_extraBits;
    }

    const std::shared_ptr<ILDCRTParams<BigInteger>> GetParamsPK() const override {
        if ((m_ksTechnique == HYBRID) && (m_PREMode != NOT_SET))
            return m_paramsQP;
        if ((m_encTechnique == EXTENDED) && (m_paramsQr != nullptr))
            return m_paramsQr;
        return m_params;
    }

    /////////////////////////////////////
    // BGVrns : ModReduce
    /////////////////////////////////////

    /**
   * Method that returns the NTL precomputions for [t]_{q_i}
   *
   * @return the pre-computed values.
   */
    const std::vector<NativeInteger>& GettModqPrecon() const {
        return m_tModqPrecon;
    }

    /**
   * Get the precomputed table of [-t^{-1}]_{q_i}
   *
   * @return the pre-computed values.
   */
    const NativeInteger& GetNegtInvModq(usint l) const {
        return m_negtInvModq[l];
    }

    /**
   * Method that returns the NTL precomputions for [-t^{-1}]_{q_i}
   *
   * @return the pre-computed values.
   */
    const NativeInteger& GetNegtInvModqPrecon(usint l) const {
        return m_negtInvModqPrecon[l];
    }

    /////////////////////////////////////
    // CKKSrns : DropLastElementAndScale
    /////////////////////////////////////

    /**
   * Q^(l) = \prod_{j=0}^{l-1}
   * Gets the precomputed table of [Q^(l)*[Q^(l)^{-1}]_{q_l}/q_l]_{q_i}
   *
   * @return the precomputed table
   */
    const std::vector<NativeInteger>& GetQlQlInvModqlDivqlModq(size_t i) const {
        return m_QlQlInvModqlDivqlModq[i];
    }

    /**
   * Q^(l) = \prod_{j=0}^{l-1}
   * Gets the NTL precomputions for [Q^(l)*[Q^(l)^{-1}]_{q_l}/q_l]_{q_i}
   *
   * @return the precomputed table
   */
    const std::vector<NativeInteger>& GetQlQlInvModqlDivqlModqPrecon(size_t i) const {
        return m_QlQlInvModqlDivqlModqPrecon[i];
    }

    /**
   * Gets the precomputed table of [q_i^{-1}]_{q_j}
   *
   * @return the precomputed table
   */
    const std::vector<NativeInteger>& GetqlInvModq(size_t i) const {
        return m_qlInvModq[i];
    }

    /**
   * Gets the NTL precomputions for [q_i^{-1}]_{q_j}
   *
   * @return the precomputed table
   */
    const std::vector<NativeInteger>& GetqlInvModqPrecon(size_t i) const {
        return m_qlInvModqPrecon[i];
    }

    /////////////////////////////////////
    // KeySwitchHybrid : KeyGen
    /////////////////////////////////////

    /**
   * Gets Q*P CRT basis
   * Q*P = {q_1,...,q_l,p_1,...,p_k}
   * Used in Hybrid key switch generation
   *
   * @return the precomputed CRT params
   */
    const std::shared_ptr<ILDCRTParams<BigInteger>> GetParamsQP() const {
        return m_paramsQP;
    }

    /**
   * Method that returns the number of digits.
   * Used in Hybrid key switch generation
   * @return the number of digits.
   */
    uint32_t GetNumPartQ() const {
        return m_numPartQ;
    }

    /**
   * Gets the precomputed table of [P]_{q_i}
   * Used in Hybrid key switch generation.
   * @return the precomputed table
   */
    const std::vector<NativeInteger>& GetPModq() const {
        return m_PModq;
    }

    /////////////////////////////////////
    // KeySwitchHybrid : KeySwitch
    /////////////////////////////////////

    /**
   * Gets the Auxiliary CRT basis {P} = {p_1,...,p_k}
   * Used in Hybrid key switching
   *
   * @return the parameters CRT params
   */
    const std::shared_ptr<ILDCRTParams<BigInteger>> GetParamsP() const {
        return m_paramsP;
    }

    /**
   * Method that returns the number of towers within every digit.
   * This is the alpha parameter from the paper (see documentation
   * for KeySwitchHHybrid).
   * Used in Hybrid key switching
   *
   * @return the number of towers per digit.
   */
    uint32_t GetNumPerPartQ() const {
        return m_numPerPartQ;
    }

    /*
   * Method that returns the number of partitions.
   * Used in Hybrid key switching
   *
   * @return the number of partitions.
   */
    uint32_t GetNumberOfQPartitions() const {
        return m_paramsPartQ.size();
    }

    /**
   * Method that returns the element parameters corresponding to
   * partitions {Q_j} of Q.
   * Used in Hybrid key switching
   *
   * @return the pre-computed values.
   */
    const std::shared_ptr<ILDCRTParams<BigInteger>>& GetParamsPartQ(uint32_t part) const {
        return m_paramsPartQ[part];
    }

    /*
   * Method that returns the element parameters corresponding to the
   * complementary basis of a single digit j, i.e., the basis consisting of
   * all other digits plus the special primes. Note that numTowers should be
   * up to l (where l is the number of towers).
   *
   * @param numTowers is the total number of towers there are in the
   * ciphertext.
   * @param digit is the index of the digit we want to get the complementary
   * partition from.
   * @return the partitions.
   */
    const std::shared_ptr<ILDCRTParams<BigInteger>>& GetParamsComplPartQ(uint32_t numTowers, uint32_t digit) const {
        return m_paramsComplPartQ[numTowers][digit];
    }

    /**
   * Method that returns the precomputed values for QHat^-1 mod qj within a
   * partition of towers, used in HYBRID.
   *
   * @return the pre-computed values.
   */
    const std::vector<NativeInteger>& GetPartQlHatInvModq(uint32_t part, uint32_t sublvl) const {
        if (part < m_PartQlHatInvModq.size() && sublvl < m_PartQlHatInvModq[part].size())
            return m_PartQlHatInvModq[part][sublvl];

        OPENFHE_THROW(
            "CryptoParametersCKKS::GetPartitionQHatInvModQTable - "
            "index out of bounds.");
    }

    /**
   * Barrett multiplication precomputations getter.
   *
   * @param index The number of towers in the ciphertext.
   * @return the pre-computed values.
   */
    const std::vector<NativeInteger>& GetPartQlHatInvModqPrecon(uint32_t part, uint32_t sublvl) const {
        if (part < m_PartQlHatInvModqPrecon.size() && sublvl < m_PartQlHatInvModqPrecon[part].size())
            return m_PartQlHatInvModqPrecon[part][sublvl];

        OPENFHE_THROW(
            "CryptoParametersCKKS::"
            "GetPartitionQHatInvModQPreconTable - index "
            "out of bounds.");
    }

    /**
   * Barrett multiplication precomputations getter.
   *
   * @param index The table containing [PartQHat]_{p_j}
   * @return the pre-computed values.
   */
    const std::vector<std::vector<NativeInteger>>& GetPartQlHatModp(uint32_t lvl, uint32_t part) const {
        if (lvl < m_PartQlHatModp.size() && part < m_PartQlHatModp[lvl].size())
            return m_PartQlHatModp[lvl][part];

        OPENFHE_THROW(
            "CryptoParametersCKKS::GetPartitionQHatModPTable - "
            "index out of bounds.");
    }

    /**
   * Barrett multiplication precomputations getter.
   *
   * @param index The number of towers in the ciphertext.
   * @return the pre-computed values.
   */
    const std::vector<DoubleNativeInt>& GetmodComplPartqBarrettMu(uint32_t lvl, uint32_t part) const {
        if (lvl < m_modComplPartqBarrettMu.size() && part < m_modComplPartqBarrettMu[lvl].size())
            return m_modComplPartqBarrettMu[lvl][part];

        OPENFHE_THROW(
            "CryptoParametersCKKS::GetPartitionPrecon - index out "
            "of bounds.");
    }

    /**
   * Gets the precomputed table of [P^{-1}]_{q_i}
   * Used in GHS key switching
   *
   * See more in "A full RNS variant of approximate homomorphic
   * encryption" by Cheon, et. al. Section 4.
   *
   * @return the precomputed table
   */
    const std::vector<NativeInteger>& GetPInvModq() const {
        return m_PInvModq;
    }

    /**
   * Gets the NTL precomputions for [P^{-1}]_{q_i}
   * Used for speeding up GHS key switching.
   *
   * @return the precomputed table
   */
    const std::vector<NativeInteger>& GetPInvModqPrecon() const {
        return m_PInvModqPrecon;
    }

    /**
   * Get the precomputed table of [(P/p_j)^{-1}]_{p_j}
   * Used in GHS key switching.
   *
   * See more in "A full RNS variant of approximate homomorphic
   * encryption" by Cheon, et. al. Section 4.
   *
   * @return the precomputed table
   */
    const std::vector<NativeInteger>& GetPHatInvModp() const {
        return m_PHatInvModp;
    }

    /**
   * Get the NTL precomputions for [(P/p_j)^{-1}]_{p_j}
   *
   * @return the precomputed table
   */
    const std::vector<NativeInteger>& GetPHatInvModpPrecon() const {
        return m_PHatInvModpPrecon;
    }

    /**
   * Gets the precomputed table of [P/p_j]_{q_i}
   * Used in GHS key switching.
   *
   * See more in "A full RNS variant of approximate homomorphic
   * encryption" by Cheon, et. al. Section 4.
   *
   * @return the precomputed table
   */
    const std::vector<std::vector<NativeInteger>>& GetPHatModq() const {
        return m_PHatModq;
    }

    /**
   * Gets the Barrett modulo reduction precomputation for q_i
   *
   * @return the precomputed table
   */
    const std::vector<DoubleNativeInt>& GetModqBarrettMu() const {
        return m_modqBarrettMu;
    }

    /**
   * Method that returns the precomputed values for [t^(-1)]_{q_i}
   * Used in ModulusSwitching.
   *
   * @return the pre-computed values.
   */
    const std::vector<NativeInteger>& GettInvModq() const {
        return m_tInvModq;
    }

    /**
   * Method that returns the NTL precomputions for [t^{-1}]_{q_i}
   *
   * @return the pre-computed values.
   */
    const std::vector<NativeInteger>& GettInvModqPrecon() const {
        return m_tInvModqPrecon;
    }

    /**
   * Method that returns the precomputed values for [t^(-1)]_{p_j}
   * Used in KeySwitching.
   *
   * @return the pre-computed values.
   */
    const std::vector<NativeInteger>& GettInvModp() const {
        return m_tInvModp;
    }

    /**
   * Method that returns the NTL precomputions for [t^{-1}]_{p_j}
   *
   * @return the pre-computed values.
   */
    const std::vector<NativeInteger>& GettInvModpPrecon() const {
        return m_tInvModpPrecon;
    }

    /////////////////////////////////////
    // CKKSrns Scaling Factor
    /////////////////////////////////////

    /**
   * Method to retrieve the scaling factor of level l.
   * For FIXEDMANUAL scaling technique method always returns 2^p, where p corresponds to plaintext modulus
   * @param l For FLEXIBLEAUTO and COMPOSITESCALING scaling techniques the level whose scaling factor we want to learn.
   * Levels start from 0 (no scaling done - all towers) and go up to K-1, where K is the number of towers supported.
   * @return the scaling factor.
   */
    double GetScalingFactorReal(uint32_t l = 0) const {
        if (m_scalTechnique == FLEXIBLEAUTO || m_scalTechnique == FLEXIBLEAUTOEXT ||
            m_scalTechnique == COMPOSITESCALINGAUTO || m_scalTechnique == COMPOSITESCALINGMANUAL) {
            if (l >= m_scalingFactorsReal.size()) {
                // TODO: Return an error here.
                return m_approxSF;
            }

            return m_scalingFactorsReal[l];
        }

        return m_approxSF;
    }

    double GetScalingFactorRealBig(uint32_t l = 0) const {
        if (m_scalTechnique == FLEXIBLEAUTO || m_scalTechnique == FLEXIBLEAUTOEXT ||
            m_scalTechnique == COMPOSITESCALINGAUTO || m_scalTechnique == COMPOSITESCALINGMANUAL) {
            if (l >= m_scalingFactorsRealBig.size()) {
                // TODO: Return an error here.
                return m_approxSF;
            }

            return m_scalingFactorsRealBig[l];
        }

        return m_approxSF;
    }

    /**
   * Method to retrieve the modulus to be dropped of level l.
   * For FIXEDMANUAL rescaling technique method always returns 2^p, where p corresponds to plaintext modulus
   * @param l index of modulus to be dropped for FLEXIBLEAUTO and COMPOSITESCALING scaling techniques
   * @return the precomputed table
   */
    double GetModReduceFactor(uint32_t l = 0) const {
        if (m_scalTechnique == FLEXIBLEAUTO || m_scalTechnique == FLEXIBLEAUTOEXT ||
            m_scalTechnique == COMPOSITESCALINGAUTO || m_scalTechnique == COMPOSITESCALINGMANUAL) {
            return m_dmoduliQ[l];
        }

        return m_approxSF;
    }

    /////////////////////////////////////
    // CKKS RNS Composite Scaling Params
    /////////////////////////////////////

    /**
     * Returns the composite scaling degree d. Its values is determined at runtime based on
     * input scaling factor and architecture register size (e.g., 32 bits, 48 bits, 64 bits).
     * This parameter is only relevant when using the CKKS scheme and .
     *
     * @return the composite degree value for COMPOSITESCALING scaling technique
     **/
    uint32_t const& GetCompositeDegree() const {
        // If not CKKS scheme, same value as BASE_NUM_LEVELS_TO_DROP
        return m_compositeDegree;
    }
    /**
     * Returns the architecture register word size (e.g., 32 bits, 48 bits, 64 bits).
     * Used to determine the size of prime moduli in the CKKS scheme on
     * composite scaling mode (COMPOSITESCALINGAUTO).
     *
     * @return the register word size for COMPOSITESCALING scaling technique
     **/
    uint32_t const& GetRegisterWordSize() const {
        return m_registerWordSize;
    }

    /////////////////////////////////////
    // BFVrns : Encrypt : POverQ
    /////////////////////////////////////

    const NativeInteger GetNegQModt(uint32_t i = 0) const {
        return m_negQModt[i];
    }

    const NativeInteger GetNegQModtPrecon(uint32_t i = 0) const {
        return m_negQModtPrecon[i];
    }

    const NativeInteger GetNegQrModt() const {
        return m_negQrModt;
    }

    const NativeInteger GetNegQrModtPrecon() const {
        return m_negQrModtPrecon;
    }

    /**
   * Method that returns the precomputed values for [t^(-1)]_{a} where a is from {q_i} U r
   * Used in ModulusSwitching.
   *
   * @return the pre-computed values.
   */
    const std::vector<NativeInteger>& GettInvModqr() const {
        return m_tInvModqr;
    }

    /////////////////////////////////////
    // BFVrns : Mult : ExpandCRTBasis
    /////////////////////////////////////

    const std::shared_ptr<ILDCRTParams<BigInteger>> GetParamsQl(usint l = 0) const {
        return m_paramsQl[l];
    }

    const std::vector<double>& GetQlQHatInvModqDivqFrac(usint l) const {
        return m_QlQHatInvModqDivqFrac[l];
    }

    const std::vector<std::vector<NativeInteger>>& GetQlQHatInvModqDivqModq(usint l) const {
        return m_QlQHatInvModqDivqModq[l];
    }

    /**
   * Gets the Auxiliary CRT basis {R} = {r_1,...,r_k}
   * used in homomorphic multiplication
   *
   * @return the precomputed CRT params
   */
    const std::shared_ptr<ILDCRTParams<BigInteger>> GetParamsRl(usint l = 0) const {
        return m_paramsRl[l];
    }

    /**
   * Gets the Auxiliary expanded CRT basis {S} = {Q*R} =
   * {{q_i},{r_k}} used in homomorphic multiplication
   *
   * @return the precomputed CRT params
   */
    const std::shared_ptr<ILDCRTParams<BigInteger>> GetParamsQlRl(usint l = 0) const {
        return m_paramsQlRl[l];
    }

    /**
   * Gets the precomputed table of [(Q/q_i)^{-1}]_{q_i}
   *
   * @return the precomputed table
   */
    const std::vector<NativeInteger>& GetQlHatInvModq(usint l = 0) const {
        return m_QlHatInvModq[l];
    }

    /**
   * Gets the NTL precomputations for [(Q/q_i)^{-1}]_{q_i}
   *
   * @return the precomputed table
   */
    const std::vector<NativeInteger>& GetQlHatInvModqPrecon(usint l = 0) const {
        return m_QlHatInvModqPrecon[l];
    }

    /**
   * Gets the precomputed table of [Q/q_i]_{r_k}
   *
   * @return the precomputed table
   */
    const std::vector<std::vector<NativeInteger>>& GetQlHatModr(usint l = 0) const {
        return m_QlHatModr[l];
    }

    /**
   * Gets the precomputed table of [\alpha*Q]_{r_k}
   *
   * @return the precomputed table
   */
    const std::vector<std::vector<NativeInteger>>& GetalphaQlModr(usint l = 0) const {
        return m_alphaQlModr[l];
    }

    const std::vector<NativeInteger>& GetmNegRlQHatInvModq(usint l = 0) const {
        return m_negRlQHatInvModq[l];
    }

    const std::vector<NativeInteger>& GetmNegRlQHatInvModqPrecon(usint l = 0) const {
        return m_negRlQHatInvModqPrecon[l];
    }

    const std::vector<NativeInteger>& GetmNegRlQlHatInvModq(usint l = 0) const {
        return m_negRlQlHatInvModq[l];
    }

    const std::vector<NativeInteger>& GetmNegRlQlHatInvModqPrecon(usint l = 0) const {
        return m_negRlQlHatInvModqPrecon[l];
    }

    const std::vector<std::vector<NativeInteger>>& GetqInvModr() const {
        return m_qInvModr;
    }

    /**
   * Gets the Barrett modulo reduction precomputations for r_k
   *
   * @return the precomputed table
   */
    std::vector<DoubleNativeInt> const& GetModrBarrettMu() const {
        return m_modrBarrettMu;
    }

    /**
   * Gets the precomputed table of 1./q_i
   *
   * @return the precomputed table
   */
    std::vector<double> const& GetqInv() const {
        return m_qInv;
    }

    /////////////////////////////////////
    // BFVrns : Mult : ScaleAndRound
    /////////////////////////////////////

    /**
   * For S = QR
   * Gets the precomputed table of \frac{[t*R*(S/s_m)^{-1}]_{s_m}/s_m}
   *
   * @return the precomputed table
   */
    const std::vector<double>& GettRSHatInvModsDivsFrac() const {
        return m_tRSHatInvModsDivsFrac;
    }

    /**
   * For S = QR
   * Gets the precomputed table of [\floor{t*R*(S/s_m)^{-1}/s_m}]_{r_k}
   *
   * @return the precomputed table
   */
    const std::vector<std::vector<NativeInteger>>& GettRSHatInvModsDivsModr() const {
        return m_tRSHatInvModsDivsModr;
    }

    /////////////////////////////////////
    // BFVrns : Mult : SwitchCRTBasis
    /////////////////////////////////////

    /**
   * Gets the precomputed table of [(R/r_k)^{-1}]_{r_k}
   *
   * @return the precomputed table
   */
    const std::vector<NativeInteger>& GetRlHatInvModr(usint l = 0) const {
        return m_RlHatInvModr[l];
    }

    /**
   * Gets the NTL precomputation for [(R/r_k)^{-1}]_{r_k}
   *
   * @return the precomputed table
   */
    const std::vector<NativeInteger>& GetRlHatInvModrPrecon(usint l = 0) const {
        return m_RlHatInvModrPrecon[l];
    }

    /**
   * Gets the precomputed table of [R/r_k]_{q_i}
   *
   * @return the precomputed table
   */
    const std::vector<std::vector<NativeInteger>>& GetRlHatModq(usint l = 0) const {
        return m_RlHatModq[l];
    }

    /**
   * Gets the precomputed table of [\alpha*P]_{q_i}
   *
   * @return the precomputed table
   */
    const std::vector<std::vector<NativeInteger>>& GetalphaRlModq(usint l = 0) const {
        return m_alphaRlModq[l];
    }

    const std::vector<double>& GettQlSlHatInvModsDivsFrac(usint l) const {
        return m_tQlSlHatInvModsDivsFrac[l];
    }

    const std::vector<std::vector<NativeInteger>>& GettQlSlHatInvModsDivsModq(usint l) const {
        return m_tQlSlHatInvModsDivsModq[l];
    }

    const std::vector<NativeInteger>& GetQlHatModq(usint l) const {
        return m_QlHatModq[l];
    }

    const std::vector<NativeInteger>& GetQlHatModqPrecon(usint l) const {
        return m_QlHatModqPrecon[l];
    }

    /**
   * Gets the precomputed table of 1./p_j
   *
   * @return the precomputed table
   */
    std::vector<double> const& GetrInv() const {
        return m_rInv;
    }

    /////////////////////////////////////
    // BFVrns : Decrypt : ScaleAndRound
    /////////////////////////////////////

    /**
   * Gets the precomputed table of \frac{t*{Q/q_i}^{-1}/q_i}
   *
   * @return the precomputed table
   */
    const std::vector<double>& GettQHatInvModqDivqFrac() const {
        return m_tQHatInvModqDivqFrac;
    }

    /**
   * When log2(q_i) >= 45 bits, B = \floor[2^{\ceil{log2(q_i)/2}}
   * Gets the precomputed table of \frac{t*{Q/q_i}^{-1}*B/q_i}
   *
   * @return the precomputed table
   */
    const std::vector<double>& GettQHatInvModqBDivqFrac() const {
        return m_tQHatInvModqBDivqFrac;
    }

    /**
   * Gets the precomputed table of [\floor{t*{Q/q_i}^{-1}/q_i}]_t
   *
   * @return the precomputed table
   */
    const std::vector<NativeInteger>& GettQHatInvModqDivqModt() const {
        return m_tQHatInvModqDivqModt;
    }

    /**
   * Gets the NTL precomputations for [\floor{t*{Q/q_i}^{-1}/q_i}]_t
   *
   * @return the precomputed table
   */
    const std::vector<NativeInteger>& GettQHatInvModqDivqModtPrecon() const {
        return m_tQHatInvModqDivqModtPrecon;
    }

    /**
   * When log2(q_i) >= 45 bits, B = \floor[2^{\ceil{log2(q_i)/2}}
   * Gets the precomputed table of [\floor{t*{Q/q_i}^{-1}*B/q_i}]_t
   *
   * @return the precomputed table
   */
    const std::vector<NativeInteger>& GettQHatInvModqBDivqModt() const {
        return m_tQHatInvModqBDivqModt;
    }

    /**
   * When log2(q_i) >= 45 bits, B = \floor[2^{\ceil{log2(q_i)/2}}
   * Gets the NTL precomputations for [\floor{t*{Q/q_i}^{-1}*B/q_i}]_t
   *
   * @return the precomputed table
   */
    const std::vector<NativeInteger>& GettQHatInvModqBDivqModtPrecon() const {
        return m_tQHatInvModqBDivqModtPrecon;
    }

    const NativeInteger& GetScalingFactorInt(usint l) const {
        if (m_scalTechnique == FLEXIBLEAUTO || m_scalTechnique == FLEXIBLEAUTOEXT ||
            m_scalTechnique == COMPOSITESCALINGAUTO || m_scalTechnique == COMPOSITESCALINGMANUAL) {
            if (l >= m_scalingFactorsInt.size()) {
                // TODO: Return an error here.
                return m_fixedSF;
            }
            return m_scalingFactorsInt[l];
        }
        return m_fixedSF;
    }

    const NativeInteger& GetScalingFactorIntBig(usint l) const {
        if (m_scalTechnique == FLEXIBLEAUTO || m_scalTechnique == FLEXIBLEAUTOEXT ||
            m_scalTechnique == COMPOSITESCALINGAUTO || m_scalTechnique == COMPOSITESCALINGMANUAL) {
            if (l >= m_scalingFactorsIntBig.size()) {
                // TODO: Return an error here.
                return m_fixedSF;
            }
            return m_scalingFactorsIntBig[l];
        }
        return m_fixedSF;
    }

    const NativeInteger& GetModReduceFactorInt(uint32_t l = 0) const {
        if (m_scalTechnique == FLEXIBLEAUTO || m_scalTechnique == FLEXIBLEAUTOEXT ||
            m_scalTechnique == COMPOSITESCALINGAUTO || m_scalTechnique == COMPOSITESCALINGMANUAL) {
            return m_qModt[l];
        }
        return m_fixedSF;
    }

    /////////////////////////////////////
    // BFVrns : Encrypt
    /////////////////////////////////////

    /**
   * Gets the precomputed table of 1./p_{q_i}
   *
   * @return the precomputed table
   */
    std::vector<NativeInteger> const& GetrInvModq() const {
        return m_rInvModq;
    }

    /**
   * Gets the Auxiliary CRT basis {Qr} = {Q U r}
   * used in BFV encryption in mode EXTENDED
   *
   * @return the precomputed CRT params
   */
    const std::shared_ptr<ILDCRTParams<BigInteger>> GetParamsQr() const {
        return m_paramsQr;
    }

    /////////////////////////////////////
    // BFVrnsB
    /////////////////////////////////////

    /**
   * Gets the Auxiliary CRT basis {Bsk} = {B U msk}
   * used in homomorphic multiplication
   *
   * @return the precomputed CRT params
   */
    const std::shared_ptr<ILDCRTParams<BigInteger>> GetParamsQBsk() const {
        return m_paramsQBsk;
    }

    /**
   * Gets the precomputed table of q_i
   *
   * @return the precomputed table
   */
    std::vector<NativeInteger> const& GetModuliQ() const {
        return m_moduliQ;
    }

    /**
   * Gets the precomputed table of bsk_j
   *
   * @return the precomputed table
   */
    std::vector<NativeInteger> const& GetModuliBsk() const {
        return m_moduliBsk;
    }

    /**
   * Gets the Barrett modulo reduction precomputation for bsk_j
   *
   * @return the precomputed table
   */
    std::vector<DoubleNativeInt> const& GetModbskBarrettMu() const {
        return m_modbskBarrettMu;
    }

    /**
   * Gets the precomputed table of [mtilde*(Q/q_i)^{-1}]_{q_i}
   *
   * @return the precomputed table
   */
    std::vector<NativeInteger> const& GetmtildeQHatInvModq() const {
        return m_mtildeQHatInvModq;
    }

    /**
   * Gets the NTL precomputations for [mtilde*(Q/q_i)^{-1}]_{q_i}
   *
   * @return the precomputed table
   */
    std::vector<NativeInteger> const& GetmtildeQHatInvModqPrecon() const {
        return m_mtildeQHatInvModqPrecon;
    }

    /**
   * Gets the precomputed table of [Q/q_i]_{bsk_j}
   *
   * @return the precomputed table
   */
    std::vector<std::vector<NativeInteger>> const& GetQHatModbsk() const {
        return m_QHatModbsk;
    }

    /**
   * Gets the precomputed table of [(q_i)^{-1}]_{bsk_j}
   *
   * @return the precomputed table
   */
    std::vector<std::vector<NativeInteger>> const& GetqInvModbsk() const {
        return m_qInvModbsk;
    }

    /**
   * Gets the precomputed table of [Q/q_i]_{mtilde}
   *
   * @return the precomputed table
   */
    std::vector<uint64_t> const& GetQHatModmtilde() const {
        return m_QHatModmtilde;
    }

    /**
   * Gets the precomputed table of [Q]_{bsk_j}
   *
   * @return the precomputed table
   */
    std::vector<NativeInteger> const& GetQModbsk() const {
        return m_QModbsk;
    }

    /**
   * Gets the NTL precomputations for [Q]_{bsk_j}
   *
   * @return the precomputed table
   */
    std::vector<NativeInteger> const& GetQModbskPrecon() const {
        return m_QModbskPrecon;
    }

    /**
   * Gets the precomputed [-Q^{-1}]_{mtilde}
   *
   * @return the precomputed value
   */
    uint64_t const& GetNegQInvModmtilde() const {
        return m_negQInvModmtilde;
    }

    /**
   * Gets the precomputed table of [mtilde^{-1}]_{bsk_j}
   *
   * @return the precomputed table
   */
    std::vector<NativeInteger> const& GetmtildeInvModbsk() const {
        return m_mtildeInvModbsk;
    }

    /**
   * Gets the NTL precomputations for [mtilde^{-1}]_{bsk_j}
   *
   * @return the precomputed table
   */
    std::vector<NativeInteger> const& GetmtildeInvModbskPrecon() const {
        return m_mtildeInvModbskPrecon;
    }

    /**
   * Gets the precomputed table of [t*(Q/q_i)^{-1}]_{q_i}
   *
   * @return the precomputed table
   */
    std::vector<NativeInteger> const& GettQHatInvModq() const {
        return m_tQHatInvModq;
    }

    /**
   * Gets the NTL precomputations for [t*(Q/q_i)^{-1}]_{q_i}
   *
   * @return the precomputed table
   */
    std::vector<NativeInteger> const& GettQHatInvModqPrecon() const {
        return m_tQHatInvModqPrecon;
    }

    /**
   * Gets the precomputed table of [t*gamma*(Q/q_i)^(-1)]_{q_i}
   *
   * @return the precomputed table
   */
    std::vector<NativeInteger> const& GettgammaQHatInvModq() const {
        return m_tgammaQHatInvModq;
    }

    /**
   * Gets the NTL precomputations for [t*gamma*(Q/q_i)^(-1)]_{q_i}
   *
   * @return the precomputed table
   */
    std::vector<NativeInteger> const& GettgammaQHatInvModqPrecon() const {
        return m_tgammaQHatInvModqPrecon;
    }

    /**
   * Gets the precomputed table of [t/Q]_{bsk_j}
   *
   * @return the precomputed table
   */
    std::vector<NativeInteger> const& GettQInvModbsk() const {
        return m_tQInvModbsk;
    }

    /**
   * Gets the NTL precomputations for [t/Q]_{bsk_j}
   *
   * @return the precomputed table
   */
    std::vector<NativeInteger> const& GettQInvModbskPrecon() const {
        return m_tQInvModbskPrecon;
    }

    /**
   * Gets the precomputed table of [(B/b_j)^{-1}]_{b_j}
   *
   * @return the precomputed table
   */
    std::vector<NativeInteger> const& GetBHatInvModb() const {
        return m_BHatInvModb;
    }

    /**
   * Gets the NTL precomputations for [(B/b_j)^{-1}]_{b_j}
   *
   * @return the precomputed table
   */
    std::vector<NativeInteger> const& GetBHatInvModbPrecon() const {
        return m_BHatInvModbPrecon;
    }

    /**
   * Gets the precomputed table of [B/b_j]_{msk}
   *
   * @return the precomputed table
   */
    std::vector<NativeInteger> const& GetBHatModmsk() const {
        return m_BHatModmsk;
    }

    /**
   * Gets the precomputed [B^{-1}]_msk
   *
   * @return the precomputed value
   */
    NativeInteger const& GetBInvModmsk() const {
        return m_BInvModmsk;
    }

    /**
   * Gets the NTL precomputions for [B^{-1}]_msk
   *
   * @return the precomputed value
   */
    NativeInteger const& GetBInvModmskPrecon() const {
        return m_BInvModmskPrecon;
    }

    /**
   * Gets the precomputed table of [B/b_j]_{q_i}
   *
   * @return the precomputed table
   */
    std::vector<std::vector<NativeInteger>> const& GetBHatModq() const {
        return m_BHatModq;
    }

    /**
   * Gets the precomputed table of [B]_{q_i}
   *
   * @return the precomputed table
   */
    std::vector<NativeInteger> const& GetBModq() const {
        return m_BModq;
    }

    /**
   * Gets the NTL precomputions for [B]_{q_i}
   *
   * @return the precomputed table
   */
    std::vector<NativeInteger> const& GetBModqPrecon() const {
        return m_BModqPrecon;
    }

    /**
   * Gets auxiliary modulus gamma
   *
   * @return gamma
   */
    uint32_t const& Getgamma() const {
        return m_gamma;
    }

    // TODO: use 64 bit words in case NativeInteger uses smaller word size
    /**
   * Gets t*gamma where t - plaintext modulus, gamma - auxiliary modulus
   *
   * @return t*gamma
   */
    NativeInteger const& Gettgamma() const {
        return m_tgamma;
    }

    /**
   * Gets the precomputed table of [-(q_i)^{-1}]_{t*gamma}
   *
   * @return the precomputed table
   */
    std::vector<NativeInteger> const& GetNegInvqModtgamma() const {
        return m_negInvqModtgamma;
    }

    /**
   * Gets the NTL precomputations for [-(q_i)^{-1}]_{t*gamma}
   *
   * @return the precomputed table
   */
    std::vector<NativeInteger> const& GetNegInvqModtgammaPrecon() const {
        return m_negInvqModtgammaPrecon;
    }

    /**
   * Gets the precomputed table of [*(Q/q_i/q_0)^{-1}]_{q_i}
   *
   * @return the precomputed table
   */
    std::vector<NativeInteger> const& GetMultipartyQHatInvModqAtIndex(usint l) const {
        return m_multipartyQHatInvModq[l];
    }

    /**
   * Gets the NTL precomputations for [*(Q/q_i/q_0)^{-1}]_{q_i}
   *
   * @return the precomputed table
   */
    std::vector<NativeInteger> const& GetMultipartyQHatInvModqPreconAtIndex(usint l) const {
        return m_multipartyQHatInvModqPrecon[l];
    }

    /**
   * Gets the precomputed table of [Q/q_i/q_0]_{q_0}
   *
   * @return the precomputed table
   */
    std::vector<std::vector<NativeInteger>> const& GetMultipartyQHatModq0AtIndex(usint l) const {
        return m_multipartyQHatModq0[l];
    }

    /**
   * Gets the precomputed table of [\alpha*Q/q_0]_{q_0} for 0 <= alpha <= 1
   *
   * @return the precomputed table
   */
    std::vector<std::vector<NativeInteger>> const& GetMultipartyAlphaQModq0AtIndex(usint l) const {
        return m_multipartyAlphaQModq0[l];
    }

    /**
   * Gets the Barrett modulo reduction precomputation for q_0
   *
   * @return the precomputed table
   */
    std::vector<DoubleNativeInt> const& GetMultipartyModq0BarrettMu() const {
        return m_multipartyModq0BarrettMu;
    }

    /**
   * Gets the precomputed table of \frac{1/q_i}
   *
   * @return the precomputed table
   */
    std::vector<double> const& GetMultipartyQInv() const {
        return m_multipartyQInv;
    }

    /////////////////////////////////////
    // CKKS RNS MultiParty Bootstrapping Parameter
    /////////////////////////////////////
    /**
   * Gets the Multi-Party Interactive Bootstrapping Ciphertext Compression Level
   * @return m_MPIntBootCiphertextCompressionLevel
   */
    COMPRESSION_LEVEL GetMPIntBootCiphertextCompressionLevel() const {
        return m_MPIntBootCiphertextCompressionLevel;
    }

protected:
    /////////////////////////////////////
    // PrecomputeCRTTables
    /////////////////////////////////////

    // Stores the technique to use for key switching
    enum KeySwitchTechnique m_ksTechnique;

    enum ScalingTechnique m_scalTechnique;

    enum EncryptionTechnique m_encTechnique;

    enum MultiplicationTechnique m_multTechnique;

    uint32_t m_auxBits = 0;

    uint32_t m_extraBits = 0;

    /////////////////////////////////////
    // BGVrns ModReduce
    /////////////////////////////////////

    // Stores NTL precomputations for [t]_{q_i}
    std::vector<NativeInteger> m_tModqPrecon;

    // Stores [-t^{-1}]_{q_i}
    std::vector<NativeInteger> m_negtInvModq;

    // Stores NTL precomputations for [-t^{-1}]_{q_i}
    std::vector<NativeInteger> m_negtInvModqPrecon;

    /////////////////////////////////////
    // CKKSrns/BFVrns DropLastElementAndScale
    /////////////////////////////////////

    // Q^(l) = \prod_{j=0}^{l-1}
    // Stores [Q^(l)*[Q^(l)^{-1}]_{q_l}/q_l]_{q_i}
    std::vector<std::vector<NativeInteger>> m_QlQlInvModqlDivqlModq;

    // Q^(l) = \prod_{j=0}^{l-1}
    // Stores NTL precomputations for [Q^(l)*[Q^(l)^{-1}]_{q_l}/q_l]_{q_i}
    std::vector<std::vector<NativeInteger>> m_QlQlInvModqlDivqlModqPrecon;

    // Stores [q_l^{-1}]_{q_i}
    std::vector<std::vector<NativeInteger>> m_qlInvModq;

    // Stores NTL precomputations for [q_l^{-1}]_{q_i}
    std::vector<std::vector<NativeInteger>> m_qlInvModqPrecon;

    /////////////////////////////////////
    // KeySwitchHybrid KeyGen
    /////////////////////////////////////

    // Params for Extended CRT basis {QP} = {q_1...q_l,p_1,...,p_k}
    // used in GHS key switching
    std::shared_ptr<ILDCRTParams<BigInteger>> m_paramsQP;

    // Stores the partition size {PartQ} = {Q_1,...,Q_l}
    // where each Q_i is the product of q_j
    uint32_t m_numPartQ = 0;

    // Stores [P]_{q_i}, used in GHS key switching
    std::vector<NativeInteger> m_PModq;

    /////////////////////////////////////
    // KeySwitchHybrid KeySwitch
    /////////////////////////////////////

    // Params for Auxiliary CRT basis {P} = {p_1,...,p_k}
    // used in GHS key switching
    std::shared_ptr<ILDCRTParams<BigInteger>> m_paramsP;

    // Stores the number of towers per Q_i
    uint32_t m_numPerPartQ = 0;

    // Stores the parameters for moduli Q_i
    std::vector<std::shared_ptr<ILDCRTParams<BigInteger>>> m_paramsPartQ;

    // Stores the parameters for complementary {\bar{Q_i},P}
    std::vector<std::vector<std::shared_ptr<ILDCRTParams<BigInteger>>>> m_paramsComplPartQ;

    // Stores [{(Q_k)^(l)/q_i}^{-1}]_{q_i} for HYBRID
    std::vector<std::vector<std::vector<NativeInteger>>> m_PartQlHatInvModq;

    // Stores NTL precomputations for
    // [{(Q_k)^(l)/q_i}^{-1}]_{q_i} for HYBRID
    std::vector<std::vector<std::vector<NativeInteger>>> m_PartQlHatInvModqPrecon;

    // Stores [QHat_i]_{p_j}
    std::vector<std::vector<std::vector<std::vector<NativeInteger>>>> m_PartQlHatModp;

    // Stores the Barrett mu for CompQBar_i
    std::vector<std::vector<std::vector<DoubleNativeInt>>> m_modComplPartqBarrettMu;

    // Stores [P^{-1}]_{q_i}, required for GHS key switching
    std::vector<NativeInteger> m_PInvModq;

    // Stores NTL precomputations for [P^{-1}]_{q_i}
    std::vector<NativeInteger> m_PInvModqPrecon;

    // Stores [(P/p_j)^{-1}]_{p_j}, required for GHS key switching
    std::vector<NativeInteger> m_PHatInvModp;

    // Stores NTL precomputations for [(P/p_j)^{-1}]_{p_j}
    std::vector<NativeInteger> m_PHatInvModpPrecon;

    // Stores [P/p_j]_{q_i}, required for GHS key switching
    std::vector<std::vector<NativeInteger>> m_PHatModq;

    // Stores the BarrettUint128ModUint64 precomputations for q_j
    std::vector<DoubleNativeInt> m_modqBarrettMu;

    // Stores [t^{-1}]_{p_j}
    std::vector<NativeInteger> m_tInvModp;

    // Stores NTL precomputations for [t^{-1}]_{p_j}
    std::vector<NativeInteger> m_tInvModpPrecon;

    /////////////////////////////////////
    // CKKS Scaling Factor
    /////////////////////////////////////

    // A vector holding the doubles that correspond to the exact
    // scaling factor of each level, when FLEXIBLEAUTO is used.
    std::vector<double> m_scalingFactorsReal;

    std::vector<double> m_scalingFactorsRealBig;

    // Stores q_i as doubles
    std::vector<double> m_dmoduliQ;

    // Stores 2^ptm where ptm - plaintext modulus
    double m_approxSF = 0;

    /////////////////////////////////////
    // CKKS RNS Composite Scaling Params
    /////////////////////////////////////

    // Stores composite degree for composite modulus chain
    uint32_t m_compositeDegree = BASE_NUM_LEVELS_TO_DROP;
    // Stores the architecture register word size
    uint32_t m_registerWordSize = NATIVEINT;

    /////////////////////////////////////
    // BFVrns : Encrypt
    /////////////////////////////////////

    std::vector<NativeInteger> m_scalingFactorsInt;

    std::vector<NativeInteger> m_scalingFactorsIntBig;

    std::vector<NativeInteger> m_qModt;

    NativeInteger m_fixedSF = NativeInteger(1);

    /////////////////////////////////////
    // BFVrns : Encrypt
    /////////////////////////////////////

    std::vector<NativeInteger> m_negQModt;
    std::vector<NativeInteger> m_negQModtPrecon;
    std::vector<NativeInteger> m_tInvModq;
    std::vector<NativeInteger> m_tInvModqPrecon;
    std::vector<NativeInteger> m_tInvModqr;

    /////////////////////////////////////
    // BFVrns : Encrypt
    /////////////////////////////////////

    std::shared_ptr<ILDCRTParams<BigInteger>> m_paramsQr;
    NativeInteger m_negQrModt;
    NativeInteger m_negQrModtPrecon;
    std::vector<NativeInteger> m_rInvModq;

    /////////////////////////////////////
    // BFVrns : Decrypt : ScaleAndRound
    /////////////////////////////////////

    // Stores \frac{t*{Q/q_i}^{-1}/q_i}
    std::vector<double> m_tQHatInvModqDivqFrac;

    // when log2(q_i) >= 45 bits, B = \floor[2^{\ceil{log2(q_i)/2}}
    // Stores \frac{t*{Q/q_i}^{-1}*B/q_i}
    std::vector<double> m_tQHatInvModqBDivqFrac;

    // Stores [\floor{t*{Q/q_i}^{-1}/q_i}]_t
    std::vector<NativeInteger> m_tQHatInvModqDivqModt;

    // Stores NTL precomputations for [\floor{t*{Q/q_i}^{-1}/q_i}]_t
    std::vector<NativeInteger> m_tQHatInvModqDivqModtPrecon;

    // when log2(q_i) >= 45 bits, B = \floor[2^{\ceil{log2(q_i)/2}}
    // Stores [\floor{t*{Q/q_i}^{-1}*B/q_i}]_t
    std::vector<NativeInteger> m_tQHatInvModqBDivqModt;

    // when log2 q_i >= 45 bits, B = \floor[2^{\ceil{log2(q_i)/2}}
    // Stores NTL precomputations for [\floor{t*{Q/q_i}^{-1}*B/q_i}]_t
    std::vector<NativeInteger> m_tQHatInvModqBDivqModtPrecon;

    /////////////////////////////////////
    // BFVrns : Mult : ExpandCRTBasis
    /////////////////////////////////////

    // Auxiliary CRT basis {Ql} = {q_i}
    // used in homomorphic multiplication
    std::vector<std::shared_ptr<ILDCRTParams<BigInteger>>> m_paramsQl;

    std::vector<std::vector<double>> m_QlQHatInvModqDivqFrac;
    std::vector<std::vector<std::vector<NativeInteger>>> m_QlQHatInvModqDivqModq;

    // Auxiliary CRT basis {Rl} = {r_k}
    // used in homomorphic multiplication
    std::vector<std::shared_ptr<ILDCRTParams<BigInteger>>> m_paramsRl;

    // Auxiliary expanded CRT basis Ql*Rl = {s_m}
    // used in homomorphic multiplication
    std::vector<std::shared_ptr<ILDCRTParams<BigInteger>>> m_paramsQlRl;

    // Stores [(Ql/q_i)^{-1}]_{q_i}
    std::vector<std::vector<NativeInteger>> m_QlHatInvModq;

    // Stores NTL precomputations for [(Ql/q_i)^{-1}]_{q_i}
    std::vector<std::vector<NativeInteger>> m_QlHatInvModqPrecon;

    // Stores [Q/q_i]_{r_k}
    std::vector<std::vector<std::vector<NativeInteger>>> m_QlHatModr;

    // Stores [\alpha*Ql]_{r_k} for 0 <= alpha <= sizeQl
    std::vector<std::vector<std::vector<NativeInteger>>> m_alphaQlModr;

    // Barrett modulo reduction precomputation for r_k
    std::vector<DoubleNativeInt> m_modrBarrettMu;

    // Stores \frac{1/q_i}
    std::vector<double> m_qInv;

    /////////////////////////////////////
    // BFVrns : Mult : ScaleAndRound
    /////////////////////////////////////

    // S = QR
    // Stores \frac{[t*R*(S/s_m)^{-1}]_{s_m}/s_m}
    std::vector<double> m_tRSHatInvModsDivsFrac;

    // S = QR
    // Stores [\floor{t*R*(S/s_m)^{-1}/s_m}]_{r_k}
    std::vector<std::vector<NativeInteger>> m_tRSHatInvModsDivsModr;

    /////////////////////////////////////
    // BFVrns : Mult : SwitchCRTBasis
    /////////////////////////////////////

    // Stores [(Rl/r_k)^{-1}]_{r_k}
    std::vector<std::vector<NativeInteger>> m_RlHatInvModr;

    // Stores NTL precomputations for [(Rl/r_k)^{-1}]_{r_k}
    std::vector<std::vector<NativeInteger>> m_RlHatInvModrPrecon;

    // Stores [Rl/r_k]_{q_i}
    std::vector<std::vector<std::vector<NativeInteger>>> m_RlHatModq;

    // Stores [\alpha*Rl]_{q_i} for 0 <= alpha <= sizeR
    std::vector<std::vector<std::vector<NativeInteger>>> m_alphaRlModq;

    // Stores \frac{1/r_k}
    std::vector<double> m_rInv;

    /////////////////////////////////////
    // BFVrns : Mult : FastExpandCRTBasisPloverQ
    /////////////////////////////////////

    std::vector<std::vector<NativeInteger>> m_negRlQHatInvModq;

    std::vector<std::vector<NativeInteger>> m_negRlQHatInvModqPrecon;

    std::vector<std::vector<NativeInteger>> m_negRlQlHatInvModq;

    std::vector<std::vector<NativeInteger>> m_negRlQlHatInvModqPrecon;

    std::vector<std::vector<NativeInteger>> m_qInvModr;

    /////////////////////////////////////
    // BFVrns : Mult : ExpandCRTBasisQlHat
    /////////////////////////////////////

    std::vector<std::vector<NativeInteger>> m_QlHatModq;

    std::vector<std::vector<NativeInteger>> m_QlHatModqPrecon;

    /////////////////////////////////////
    // BFVrns : Mult : ScaleAndRoundP
    /////////////////////////////////////

    std::vector<std::vector<double>> m_tQlSlHatInvModsDivsFrac;

    std::vector<std::vector<std::vector<NativeInteger>>> m_tQlSlHatInvModsDivsModq;

    /////////////////////////////////////
    // BFVrnsB
    /////////////////////////////////////

    // Auxiliary CRT basis {Bsk} = {B U msk} = {{b_j} U msk}
    std::shared_ptr<ILDCRTParams<BigInteger>> m_paramsQBsk;

    // number of moduli in the base {Q}
    uint32_t m_numq = 0;

    // number of moduli in the auxilliary base {B}
    uint32_t m_numb = 0;

    // mtilde = 2^16
    NativeInteger m_mtilde = NativeInteger(BasicInteger(1) << 16);

    // Auxiliary modulus msk
    NativeInteger m_msk;

    // Stores q_i
    std::vector<NativeInteger> m_moduliQ;

    // Stores auxilliary base moduli b_j
    std::vector<NativeInteger> m_moduliB;

    // Stores the roots of unity modulo bsk_j
    std::vector<NativeInteger> m_rootsBsk;

    // Stores moduli {bsk_i} = {{b_j} U msk}
    std::vector<NativeInteger> m_moduliBsk;

    // Barrett modulo reduction precomputation for bsk_j
    std::vector<DoubleNativeInt> m_modbskBarrettMu;

    // Stores [mtilde*(Q/q_i)^{-1}]_{q_i}
    std::vector<NativeInteger> m_mtildeQHatInvModq;

    // Stores NTL precomputations for [mtilde*(Q/q_i)^{-1}]_{q_i}
    std::vector<NativeInteger> m_mtildeQHatInvModqPrecon;

    // Stores [Q/q_i]_{bsk_j}
    std::vector<std::vector<NativeInteger>> m_QHatModbsk;

    // Stores [(q_i)^{-1}]_{bsk_j}
    std::vector<std::vector<NativeInteger>> m_qInvModbsk;

    // Stores [Q/q_i]_{mtilde}
    std::vector<uint64_t> m_QHatModmtilde;

    // Stores [Q]_{bsk_j}
    std::vector<NativeInteger> m_QModbsk;
    // Stores NTL precomputations for [Q]_{bsk_j}
    std::vector<NativeInteger> m_QModbskPrecon;

    // Stores [-Q^{-1}]_{mtilde}
    uint64_t m_negQInvModmtilde = 0;

    // Stores [mtilde^{-1}]_{bsk_j}
    std::vector<NativeInteger> m_mtildeInvModbsk;
    // Stores NTL precomputations for [mtilde^{-1}]_{bsk_j}
    std::vector<NativeInteger> m_mtildeInvModbskPrecon;

    // Stores [t*(Q/q_i)^{-1}]_{q_i}
    std::vector<NativeInteger> m_tQHatInvModq;

    // Stores NTL precomputations for [t*(Q/q_i)^{-1}]_{q_i}
    std::vector<NativeInteger> m_tQHatInvModqPrecon;

    // Stores [t*gamma*(Q/q_i)^(-1)]_{q_i}
    std::vector<NativeInteger> m_tgammaQHatInvModq;
    // Stores NTL precomputations for [t*gamma*(Q/q_i)^(-1)]_{q_i}
    std::vector<NativeInteger> m_tgammaQHatInvModqPrecon;

    // Stores [t/Q]_{bsk_j}
    std::vector<NativeInteger> m_tQInvModbsk;
    // Stores NTL precomputations for [t/Q]_{bsk_j}
    std::vector<NativeInteger> m_tQInvModbskPrecon;

    // Stores [(B/b_j)^{-1}]_{b_j}
    std::vector<NativeInteger> m_BHatInvModb;

    // Stores NTL precomputations for [(B/b_j)^{-1}]_{b_j}
    std::vector<NativeInteger> m_BHatInvModbPrecon;

    // stores [B/b_j]_{msk}
    std::vector<NativeInteger> m_BHatModmsk;

    // Stores [B^{-1}]_msk
    NativeInteger m_BInvModmsk;
    // Stores NTL precomputations for [B^{-1}]_msk
    NativeInteger m_BInvModmskPrecon;

    // Stores [B/b_j]_{q_i}
    std::vector<std::vector<NativeInteger>> m_BHatModq;

    // Stores [B]_{q_i}
    std::vector<NativeInteger> m_BModq;
    // Stores NTL precomputations for [B]_{q_i}
    std::vector<NativeInteger> m_BModqPrecon;

    // Stores gamma = 2^26;
    uint32_t m_gamma = 1 << 26;

    // TODO: use 64 bit words in case NativeInteger uses smaller word size
    // Stores t*gamma on a uint64_t word
    NativeInteger m_tgamma;

    // Stores [-(q_i)^{-1}]_{t*gamma}
    std::vector<NativeInteger> m_negInvqModtgamma;
    // Stores NTL precomputations for [-(q_i)^{-1}]_{t*gamma}
    std::vector<NativeInteger> m_negInvqModtgammaPrecon;

    /////////////////////////////////////
    // BFVrns and BGVrns : Multiparty Decryption : ExpandCRTBasis
    /////////////////////////////////////

    // Stores [*(Q/q_i/q_0)^{-1}]_{q_i}
    std::vector<std::vector<NativeInteger>> m_multipartyQHatInvModq;

    // Stores NTL precomputations for [*(Q/q_i/q_0)^{-1}]_{q_i}
    std::vector<std::vector<NativeInteger>> m_multipartyQHatInvModqPrecon;

    // Stores [Q/q_i/q_0]_{q_0}
    std::vector<std::vector<std::vector<NativeInteger>>> m_multipartyQHatModq0;

    // Stores [\alpha*Q/q_0]_{q_0} for 0 <= alpha <= 1
    std::vector<std::vector<std::vector<NativeInteger>>> m_multipartyAlphaQModq0;

    // Barrett modulo reduction precomputation for q_0
    std::vector<DoubleNativeInt> m_multipartyModq0BarrettMu;

    // Stores \frac{1/q_i}
    std::vector<double> m_multipartyQInv;

    /////////////////////////////////////
    // CKKS RNS MultiParty Bootstrapping Parameter
    /////////////////////////////////////
    COMPRESSION_LEVEL m_MPIntBootCiphertextCompressionLevel;

public:
    /////////////////////////////////////
    // SERIALIZATION
    /////////////////////////////////////

    template <class Archive>
    void save(Archive& ar, std::uint32_t const version) const {
        ar(cereal::base_class<CryptoParametersRLWE<DCRTPoly>>(this));
        ar(cereal::make_nvp("ks", m_ksTechnique));
        ar(cereal::make_nvp("rs", m_scalTechnique));
        ar(cereal::make_nvp("encs", m_encTechnique));
        ar(cereal::make_nvp("muls", m_multTechnique));
        ar(cereal::make_nvp("dnum", m_numPartQ));
        ar(cereal::make_nvp("ab", m_auxBits));
        ar(cereal::make_nvp("eb", m_extraBits));
        ar(cereal::make_nvp("ccl", m_MPIntBootCiphertextCompressionLevel));
        ar(cereal::make_nvp("cd", m_compositeDegree));
        ar(cereal::make_nvp("rws", m_registerWordSize));
    }

    template <class Archive>
    void load(Archive& ar, std::uint32_t const version) {
        if (version > SerializedVersion()) {
            std::string errMsg("serialized object version " + std::to_string(version) +
                               " is from a later version of the library");
            OPENFHE_THROW(errMsg);
        }
        ar(cereal::base_class<CryptoParametersRLWE<DCRTPoly>>(this));
        ar(cereal::make_nvp("ks", m_ksTechnique));
        ar(cereal::make_nvp("rs", m_scalTechnique));
        ar(cereal::make_nvp("encs", m_encTechnique));
        ar(cereal::make_nvp("muls", m_multTechnique));
        ar(cereal::make_nvp("dnum", m_numPartQ));
        ar(cereal::make_nvp("ab", m_auxBits));
        ar(cereal::make_nvp("eb", m_extraBits));
        // try-catch is used for backwards compatibility down to 1.0.x
        // m_MPIntBootCiphertextCompressionLevel was added in v1.1.0
        try {
            ar(cereal::make_nvp("ccl", m_MPIntBootCiphertextCompressionLevel));
        }
        catch (cereal::Exception&) {
            m_MPIntBootCiphertextCompressionLevel = COMPRESSION_LEVEL::SLACK;
        }
        ar(cereal::make_nvp("cd", m_compositeDegree));
        ar(cereal::make_nvp("rws", m_registerWordSize));
    }

    std::string SerializedObjectName() const override {
        return "SchemeParametersRNS";
    }
    static uint32_t SerializedVersion() {
        return 1;
    }
};

}  // namespace lbcrypto

#endif<|MERGE_RESOLUTION|>--- conflicted
+++ resolved
@@ -139,34 +139,6 @@
         m_encTechnique                        = encTech;
         m_multTechnique                       = multTech;
         m_MPIntBootCiphertextCompressionLevel = mPIntBootCiphertextCompressionLevel;
-<<<<<<< HEAD
-        m_compositeDegree                     = BASE_NUM_LEVELS_TO_DROP;
-        m_registerWordSize                    = NATIVEINT;
-    }
-
-    CryptoParametersRNS(std::shared_ptr<ParmType> params, EncodingParams encodingParams, float distributionParameter,
-                        float assuranceMeasure, SecurityLevel securityLevel, usint digitSize,
-                        SecretKeyDist secretKeyDist, int maxRelinSkDeg = 2, KeySwitchTechnique ksTech = BV,
-                        ScalingTechnique scalTech = FIXEDMANUAL, usint compositeDegree = BASE_NUM_LEVELS_TO_DROP,
-                        usint registerWordSize = NATIVEINT, EncryptionTechnique encTech = STANDARD,
-                        MultiplicationTechnique multTech = HPS, ProxyReEncryptionMode PREMode = INDCPA,
-                        MultipartyMode multipartyMode           = FIXED_NOISE_MULTIPARTY,
-                        ExecutionMode executionMode             = EXEC_EVALUATION,
-                        DecryptionNoiseMode decryptionNoiseMode = FIXED_NOISE_DECRYPT, PlaintextModulus noiseScale = 1,
-                        uint32_t statisticalSecurity = 30, uint32_t numAdversarialQueries = 1,
-                        uint32_t thresholdNumOfParties                        = 1,
-                        COMPRESSION_LEVEL mPIntBootCiphertextCompressionLevel = COMPRESSION_LEVEL::SLACK)
-        : CryptoParametersRLWE<DCRTPoly>(std::move(params), std::move(encodingParams), distributionParameter,
-                                         assuranceMeasure, securityLevel, digitSize, maxRelinSkDeg, secretKeyDist,
-                                         PREMode, multipartyMode, executionMode, decryptionNoiseMode, noiseScale,
-                                         statisticalSecurity, numAdversarialQueries, thresholdNumOfParties) {
-        m_ksTechnique                         = ksTech;
-        m_scalTechnique                       = scalTech;
-        m_encTechnique                        = encTech;
-        m_multTechnique                       = multTech;
-        m_MPIntBootCiphertextCompressionLevel = mPIntBootCiphertextCompressionLevel;
-=======
->>>>>>> 6dd35c03
         m_compositeDegree                     = compositeDegree;
         m_registerWordSize                    = registerWordSize;
     }
