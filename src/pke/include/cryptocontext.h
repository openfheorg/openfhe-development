--- conflicted
+++ resolved
@@ -218,8 +218,6 @@
                 OPENFHE_THROW(config_error, errorMsg);
             }
         }
-<<<<<<< HEAD
-=======
 
         Plaintext p;
         if (getSchemeId() == SCHEME::BGVRNS_SCHEME && (cryptoParams->GetScalingTechnique() == FLEXIBLEAUTO ||
@@ -270,65 +268,6 @@
     std::shared_ptr<CryptoParametersBase<Element>> params;
     // algorithm used; accesses all crypto methods
     std::shared_ptr<SchemeBase<Element>> scheme;
->>>>>>> a7415334
-
-        Plaintext p;
-        if (getSchemeId() == SCHEME::BGVRNS_SCHEME && (cryptoParams->GetScalingTechnique() == FLEXIBLEAUTO ||
-                                                       cryptoParams->GetScalingTechnique() == FLEXIBLEAUTOEXT)) {
-            NativeInteger scf;
-            if (cryptoParams->GetScalingTechnique() == FLEXIBLEAUTOEXT && level == 0) {
-                scf = cryptoParams->GetScalingFactorIntBig(level);
-                p   = PlaintextFactory::MakePlaintext(value, encoding, this->GetElementParams(),
-                                                      this->GetEncodingParams(), getSchemeId(), 1, level, scf);
-                p->SetNoiseScaleDeg(2);
-            }
-            else {
-                scf = cryptoParams->GetScalingFactorInt(level);
-                p   = PlaintextFactory::MakePlaintext(value, encoding, this->GetElementParams(),
-                                                      this->GetEncodingParams(), getSchemeId(), depth, level, scf);
-            }
-        }
-        else {
-            auto elementParams = this->GetElementParams();
-            p = PlaintextFactory::MakePlaintext(value, encoding, elementParams, this->GetEncodingParams(),
-                                                getSchemeId());
-        }
-
-        return p;
-    }
-
-    /**
-    * MakePlaintext static that takes a cc and calls the Plaintext Factory
-    * @param encoding
-    * @param cc
-    * @param value
-    * @return
-    */
-    template <typename Value1>
-    static Plaintext MakePlaintext(PlaintextEncodings encoding, CryptoContext<Element> cc, const Value1& value) {
-        return PlaintextFactory::MakePlaintext(value, encoding, cc->GetElementParams(), cc->GetEncodingParams());
-    }
-
-    template <typename Value1, typename Value2>
-    static Plaintext MakePlaintext(PlaintextEncodings encoding, CryptoContext<Element> cc, const Value1& value,
-                                   const Value2& value2) {
-        return PlaintextFactory::MakePlaintext(encoding, cc->GetElementParams(), cc->GetEncodingParams(), value,
-                                               value2);
-    }
-
-private:
-    // cached evalmult keys, by secret key UID
-    static inline std::map<std::string, std::vector<EvalKey<Element>>> s_evalMultKeyMap{};
-    // cached evalsum keys, by secret key UID
-    static inline std::map<std::string, std::shared_ptr<std::map<usint, EvalKey<Element>>>> s_evalSumKeyMap{};
-    // cached evalautomorphism keys, by secret key UID
-    static inline std::map<std::string, std::shared_ptr<std::map<usint, EvalKey<Element>>>> s_evalAutomorphismKeyMap{};
-
-protected:
-    // crypto parameters used for this context
-    std::shared_ptr<CryptoParametersBase<Element>> params;
-    // algorithm used; accesses all crypto methods
-    std::shared_ptr<SchemeBase<Element>> scheme;
 
     static std::map<std::string, std::vector<EvalKey<Element>>>& evalMultKeyMap();
     static std::map<std::string, std::shared_ptr<std::map<usint, EvalKey<Element>>>>& evalSumKeyMap();
@@ -1107,20 +1046,11 @@
    * @param level is the level to encode the plaintext at
    * @return plaintext
    */
-<<<<<<< HEAD
-    Plaintext MakeCoefPackedPlaintext(const std::vector<int64_t>& value, size_t noiseScaleDeg = 1,
-                                      uint32_t level = 0) const {
-        if (!value.size())
-            OPENFHE_THROW(config_error, "Cannot encode an empty value vector");
-
-        return MakePlaintext(COEF_PACKED_ENCODING, value, noiseScaleDeg, level);
-=======
     Plaintext MakeCoefPackedPlaintext(const std::vector<int64_t>& value, size_t depth = 1, uint32_t level = 0) const {
         if (!value.size())
             OPENFHE_THROW(config_error, "Cannot encode an empty value vector");
 
         return MakePlaintext(COEF_PACKED_ENCODING, value, depth, level);
->>>>>>> a7415334
     }
 
     /**
@@ -1130,24 +1060,15 @@
    * @param level is the level to encode the plaintext at
    * @return plaintext
    */
-<<<<<<< HEAD
-    Plaintext MakePackedPlaintext(const std::vector<int64_t>& value, size_t noiseScaleDeg = 1,
-                                  uint32_t level = 0) const {
-        if (!value.size())
-            OPENFHE_THROW(config_error, "Cannot encode an empty value vector");
-
-        return MakePlaintext(PACKED_ENCODING, value, noiseScaleDeg, level);
-=======
     Plaintext MakePackedPlaintext(const std::vector<int64_t>& value, size_t depth = 1, uint32_t level = 0) const {
         if (!value.size())
             OPENFHE_THROW(config_error, "Cannot encode an empty value vector");
 
         return MakePlaintext(PACKED_ENCODING, value, depth, level);
->>>>>>> a7415334
-    }
-
-    /**
-   * COMPLEX ARITHMETIC IS NOT AVAILABLE,
+    }
+
+    /**
+   * COMPLEX ARITHMETIC IS NOT AVAILABLE STARTING WITH 1.10.6,
    * AND THIS METHOD BE DEPRECATED. USE THE REAL-NUMBER METHOD INSTEAD.
    * MakeCKKSPackedPlaintext constructs a CKKSPackedEncoding in this context
    * from a vector of complex numbers
@@ -1163,11 +1084,7 @@
         if (!value.size())
             OPENFHE_THROW(config_error, "Cannot encode an empty value vector");
 
-<<<<<<< HEAD
-        return MakeCKKSPackedPlaintextInternal(value, scaleDeg, level, params, slots);
-=======
         return MakeCKKSPackedPlaintextInternal(value, depth, level, params, slots);
->>>>>>> a7415334
     }
 
     /**
