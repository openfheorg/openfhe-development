--- conflicted
+++ resolved
@@ -44,28 +44,6 @@
 
 namespace lbcrypto {
 
-<<<<<<< HEAD
-SecurityLevel convertToSecurityLevel(const std::string& str) {
-    if (str == "HEStd_128_classic")
-        return HEStd_128_classic;
-    else if (str == "HEStd_192_classic")
-        return HEStd_192_classic;
-    else if (str == "HEStd_256_classic")
-        return HEStd_256_classic;
-    else if (str == "HEStd_128_quantum")
-        return HEStd_128_quantum;
-    else if (str == "HEStd_192_quantum")
-        return HEStd_192_quantum;
-    else if (str == "HEStd_256_quantum")
-        return HEStd_256_quantum;
-    else if (str == "HEStd_NotSet")
-        return HEStd_NotSet;
-
-    std::string errMsg(std::string("Unknown SecurityLevel ") + str);
-    OPENFHE_THROW(config_error, errMsg);
-}
-=======
->>>>>>> a7415334
 SecurityLevel convertToSecurityLevel(uint32_t num) {
     auto secLevel = static_cast<SecurityLevel>(num);
     switch (secLevel) {
