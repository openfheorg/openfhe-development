--- conflicted
+++ resolved
@@ -74,11 +74,7 @@
     // NUM_THREADS = omp_get_max_threads();
 
     if (cols != other.rows) {
-<<<<<<< HEAD
         OPENFHE_THROW(math_error, "incompatible matrix multiplication");
-=======
-        PALISADE_THROW(math_error, "incompatible matrix multiplication");
->>>>>>> dfa6bd9b
     }
     Matrix<Element> result(allocZero, rows, other.cols);
     if (rows == 1) {
@@ -105,11 +101,7 @@
 template <class Element>
 Matrix<Element>& Matrix<Element>::operator+=(Matrix<Element> const& other) {
     if (rows != other.rows || cols != other.cols) {
-<<<<<<< HEAD
         OPENFHE_THROW(math_error, "Addition operands have incompatible dimensions");
-=======
-        PALISADE_THROW(math_error, "Addition operands have incompatible dimensions");
->>>>>>> dfa6bd9b
     }
 #pragma omp parallel for
     for (size_t j = 0; j < cols; ++j) {
@@ -124,11 +116,7 @@
 template <class Element>
 Matrix<Element>& Matrix<Element>::operator-=(Matrix<Element> const& other) {
     if (rows != other.rows || cols != other.cols) {
-<<<<<<< HEAD
         OPENFHE_THROW(math_error, "Subtraction operands have incompatible dimensions");
-=======
-        PALISADE_THROW(math_error, "Subtraction operands have incompatible dimensions");
->>>>>>> dfa6bd9b
     }
 #pragma omp parallel for
     for (size_t j = 0; j < cols; ++j) {
@@ -162,17 +150,11 @@
 template <class Element>
 void Matrix<Element>::Determinant(Element* determinant) const {
     if (rows != cols)
-<<<<<<< HEAD
         OPENFHE_THROW(math_error, "Supported only for square matrix");
     // auto determinant = *allocZero();
     if (rows < 1)
         OPENFHE_THROW(math_error, "Dimension should be at least one");
-=======
-        PALISADE_THROW(math_error, "Supported only for square matrix");
-    // auto determinant = *allocZero();
-    if (rows < 1)
-        PALISADE_THROW(math_error, "Dimension should be at least one");
->>>>>>> dfa6bd9b
+
     if (rows == 1) {
         *determinant = data[0][0];
     }
@@ -225,11 +207,7 @@
 template <class Element>
 Matrix<Element> Matrix<Element>::CofactorMatrix() const {
     if (rows != cols)
-<<<<<<< HEAD
         OPENFHE_THROW(not_available_error, "Supported only for square matrix");
-=======
-        PALISADE_THROW(not_available_error, "Supported only for square matrix");
->>>>>>> dfa6bd9b
 
     size_t ii, jj, iNew, jNew;
 
@@ -276,11 +254,7 @@
 template <class Element>
 Matrix<Element>& Matrix<Element>::VStack(Matrix<Element> const& other) {
     if (cols != other.cols) {
-<<<<<<< HEAD
         OPENFHE_THROW(math_error, "VStack rows not equal size");
-=======
-        PALISADE_THROW(math_error, "VStack rows not equal size");
->>>>>>> dfa6bd9b
     }
     for (size_t row = 0; row < other.rows; ++row) {
         data_row_t rowElems;
@@ -297,11 +271,7 @@
 template <class Element>
 inline Matrix<Element>& Matrix<Element>::HStack(Matrix<Element> const& other) {
     if (rows != other.rows) {
-<<<<<<< HEAD
         OPENFHE_THROW(math_error, "HStack cols not equal size");
-=======
-        PALISADE_THROW(math_error, "HStack cols not equal size");
->>>>>>> dfa6bd9b
     }
     for (size_t row = 0; row < rows; ++row) {
         data_row_t rowElems;
