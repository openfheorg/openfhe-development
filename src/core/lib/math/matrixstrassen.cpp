--- conflicted
+++ resolved
@@ -135,11 +135,7 @@
 template <class Element>
 MatrixStrassen<Element>& MatrixStrassen<Element>::operator+=(MatrixStrassen<Element> const& other) {
     if (rows != other.rows || cols != other.cols) {
-<<<<<<< HEAD
         OPENFHE_THROW(math_error, "Addition operands have incompatible dimensions");
-=======
-        PALISADE_THROW(math_error, "Addition operands have incompatible dimensions");
->>>>>>> dfa6bd9b
     }
 #pragma omp parallel for
     for (size_t j = 0; j < cols; ++j) {
@@ -153,11 +149,7 @@
 template <class Element>
 inline MatrixStrassen<Element>& MatrixStrassen<Element>::operator-=(MatrixStrassen<Element> const& other) {
     if (rows != other.rows || cols != other.cols) {
-<<<<<<< HEAD
         OPENFHE_THROW(math_error, "Subtraction operands have incompatible dimensions");
-=======
-        PALISADE_THROW(math_error, "Subtraction operands have incompatible dimensions");
->>>>>>> dfa6bd9b
     }
 #pragma omp parallel for
     for (size_t j = 0; j < cols; ++j) {
@@ -191,17 +183,11 @@
 template <class Element>
 void MatrixStrassen<Element>::Determinant(Element* determinant) const {
     if (rows != cols)
-<<<<<<< HEAD
         OPENFHE_THROW(math_error, "Supported only for square matrix");
     // auto determinant = *allocZero();
     if (rows < 1)
         OPENFHE_THROW(math_error, "Dimension should be at least one");
-=======
-        PALISADE_THROW(math_error, "Supported only for square matrix");
-    // auto determinant = *allocZero();
-    if (rows < 1)
-        PALISADE_THROW(math_error, "Dimension should be at least one");
->>>>>>> dfa6bd9b
+
     if (rows == 1) {
         *determinant = *data[0][0];
     }
@@ -254,11 +240,7 @@
 template <class Element>
 MatrixStrassen<Element> MatrixStrassen<Element>::CofactorMatrixStrassen() const {
     if (rows != cols)
-<<<<<<< HEAD
         OPENFHE_THROW(math_error, "Supported only for square matrix");
-=======
-        PALISADE_THROW(math_error, "Supported only for square matrix");
->>>>>>> dfa6bd9b
 
     size_t ii, jj, iNew, jNew;
 
@@ -305,11 +287,7 @@
 template <class Element>
 MatrixStrassen<Element>& MatrixStrassen<Element>::VStack(MatrixStrassen<Element> const& other) {
     if (cols != other.cols) {
-<<<<<<< HEAD
         OPENFHE_THROW(math_error, "VStack rows not equal size");
-=======
-        PALISADE_THROW(math_error, "VStack rows not equal size");
->>>>>>> dfa6bd9b
     }
     for (size_t row = 0; row < other.rows; ++row) {
         std::vector<std::unique_ptr<Element>> rowElems;
@@ -326,11 +304,7 @@
 template <class Element>
 inline MatrixStrassen<Element>& MatrixStrassen<Element>::HStack(MatrixStrassen<Element> const& other) {
     if (rows != other.rows) {
-<<<<<<< HEAD
         OPENFHE_THROW(math_error, "HStack cols not equal size");
-=======
-        PALISADE_THROW(math_error, "HStack cols not equal size");
->>>>>>> dfa6bd9b
     }
     for (size_t row = 0; row < rows; ++row) {
         std::vector<std::unique_ptr<Element>> rowElems;
@@ -500,11 +474,7 @@
 MatrixStrassen<double> Cholesky(const MatrixStrassen<int32_t>& input) {
     //  http://eprint.iacr.org/2013/297.pdf
     if (input.GetRows() != input.GetCols()) {
-<<<<<<< HEAD
         OPENFHE_THROW(math_error, "not square");
-=======
-        PALISADE_THROW(math_error, "not square");
->>>>>>> dfa6bd9b
     }
     size_t rows = input.GetRows();
     MatrixStrassen<double> result([]() { return 0; }, rows, rows);
