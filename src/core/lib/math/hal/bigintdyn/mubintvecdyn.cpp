--- conflicted
+++ resolved
@@ -290,11 +290,7 @@
 template <class ubint_el_t>
 const ubint_el_t& mubintvec<ubint_el_t>::GetModulus() const {
     if (m_modulus_state != INITIALIZED) {
-<<<<<<< HEAD
         OPENFHE_THROW(lbcrypto::not_available_error, "GetModulus() on uninitialized mubintvec");
-=======
-        PALISADE_THROW(lbcrypto::not_available_error, "GetModulus() on uninitialized mubintvec");
->>>>>>> dfa6bd9b
     }
     return (m_modulus);
 }
@@ -382,11 +378,7 @@
 mubintvec<ubint_el_t> mubintvec<ubint_el_t>::ModAddAtIndex(usint i, const ubint_el_t& b) const {
     if (i > this->GetLength() - 1) {
         std::string errMsg = "mubintvec::ModAddAtIndex. Index is out of range. i = " + std::to_string(i);
-<<<<<<< HEAD
         OPENFHE_THROW(lbcrypto::math_error, errMsg);
-=======
-        PALISADE_THROW(lbcrypto::math_error, errMsg);
->>>>>>> dfa6bd9b
     }
     mubintvec ans(*this);
     ans.m_data[i].ModAddEq(b, this->m_modulus);
@@ -397,11 +389,7 @@
 const mubintvec<ubint_el_t>& mubintvec<ubint_el_t>::ModAddAtIndexEq(usint i, const ubint_el_t& b) {
     if (i > this->GetLength() - 1) {
         std::string errMsg = "mubintvec::ModAddAtIndex. Index is out of range. i = " + std::to_string(i);
-<<<<<<< HEAD
         OPENFHE_THROW(lbcrypto::math_error, errMsg);
-=======
-        PALISADE_THROW(lbcrypto::math_error, errMsg);
->>>>>>> dfa6bd9b
     }
     this->m_data[i].ModAddEq(b, this->m_modulus);
     return *this;
@@ -417,17 +405,10 @@
 template <class ubint_el_t>
 const mubintvec<ubint_el_t>& mubintvec<ubint_el_t>::ModAddEq(const mubintvec& b) {
     if (this->m_modulus != b.m_modulus) {
-<<<<<<< HEAD
         OPENFHE_THROW(lbcrypto::math_error, "mubintvec adding vectors of different moduli");
     }
     else if (this->m_data.size() != b.m_data.size()) {
         OPENFHE_THROW(lbcrypto::math_error, "mubintvec adding vectors of different lengths");
-=======
-        PALISADE_THROW(lbcrypto::math_error, "mubintvec adding vectors of different moduli");
-    }
-    else if (this->m_data.size() != b.m_data.size()) {
-        PALISADE_THROW(lbcrypto::math_error, "mubintvec adding vectors of different lengths");
->>>>>>> dfa6bd9b
     }
     else {
         for (usint i = 0; i < this->m_data.size(); i++) {
@@ -462,17 +443,11 @@
 template <class ubint_el_t>
 const mubintvec<ubint_el_t>& mubintvec<ubint_el_t>::ModSubEq(const mubintvec& b) {
     if (this->m_modulus != b.m_modulus) {
-<<<<<<< HEAD
         OPENFHE_THROW(lbcrypto::math_error, "mubintvec subtracting vectors of different moduli");
     }
     else if (this->m_data.size() != b.m_data.size()) {
         OPENFHE_THROW(lbcrypto::math_error, "mubintvec subtracting vectors of different lengths");
-=======
-        PALISADE_THROW(lbcrypto::math_error, "mubintvec subtracting vectors of different moduli");
-    }
-    else if (this->m_data.size() != b.m_data.size()) {
-        PALISADE_THROW(lbcrypto::math_error, "mubintvec subtracting vectors of different lengths");
->>>>>>> dfa6bd9b
+
     }
     else {
         for (usint i = 0; i < this->m_data.size(); i++) {
@@ -528,17 +503,10 @@
 #ifdef NO_BARRETT
     mubintvec ans(*this);
     if (this->m_modulus != b.m_modulus) {
-<<<<<<< HEAD
         OPENFHE_THROW(lbcrypto::math_error, "mubintvec multiplying vectors of different moduli");
     }
     else if (this->m_data.size() != b.m_data.size()) {
         OPENFHE_THROW(lbcrypto::math_error, "mubintvec multiplying vectors of different lengths");
-=======
-        PALISADE_THROW(lbcrypto::math_error, "mubintvec multiplying vectors of different moduli");
-    }
-    else if (this->m_data.size() != b.m_data.size()) {
-        PALISADE_THROW(lbcrypto::math_error, "mubintvec multiplying vectors of different lengths");
->>>>>>> dfa6bd9b
     }
     else {
         for (usint i = 0; i < ans.m_data.size(); i++) {
@@ -548,11 +516,7 @@
     }
 #else  // bartett way
     if ((this->m_data.size() != b.m_data.size()) || this->m_modulus != b.m_modulus) {
-<<<<<<< HEAD
         OPENFHE_THROW(lbcrypto::math_error, "ModMul called on mubintvecs with different parameters.");
-=======
-        PALISADE_THROW(lbcrypto::math_error, "ModMul called on mubintvecs with different parameters.");
->>>>>>> dfa6bd9b
     }
 
     mubintvec ans(*this);
@@ -572,17 +536,10 @@
 template <class ubint_el_t>
 const mubintvec<ubint_el_t>& mubintvec<ubint_el_t>::ModMulEq(const mubintvec& b) {
     if (this->m_modulus != b.m_modulus) {
-<<<<<<< HEAD
         OPENFHE_THROW(lbcrypto::math_error, "mubintvec multiplying vectors of different moduli");
     }
     else if (this->m_data.size() != b.m_data.size()) {
         OPENFHE_THROW(lbcrypto::math_error, "mubintvec multiplying vectors of different lengths");
-=======
-        PALISADE_THROW(lbcrypto::math_error, "mubintvec multiplying vectors of different moduli");
-    }
-    else if (this->m_data.size() != b.m_data.size()) {
-        PALISADE_THROW(lbcrypto::math_error, "mubintvec multiplying vectors of different lengths");
->>>>>>> dfa6bd9b
     }
     else {
         for (usint i = 0; i < this->m_data.size(); i++) {
