--- conflicted
+++ resolved
@@ -468,17 +468,6 @@
 // reference:http://guan.cse.nsysu.edu.tw/note/expn.pdf
 template <typename limb_t>
 ubint<limb_t> ubint<limb_t>::ModExp(const ubint& b, const ubint& modulus) const {
-<<<<<<< HEAD
-    ubint t(this->Mod(modulus));
-    ubint p(b);
-    ubint r(1);
-    if (p.m_value[0] & 0x1)
-        r = r.ModMulFast(t, modulus);
-    while ((p >>= 1).m_MSB) {
-        t = t.ModMulFast(t, modulus);
-        if (p.m_value[0] & 0x1)
-            r = r.ModMulFast(t, modulus);
-=======
     ubint mid = this->Mod(modulus);
     ubint product(1);
     ubint Exp(b);
@@ -509,9 +498,9 @@
             break;
         }
         mid = (mid.ModMul(mid, modulus));
->>>>>>> a7415334
-    }
-    return r;
+    }
+#endif
+    return product;
 }
 
 template <typename limb_t>
