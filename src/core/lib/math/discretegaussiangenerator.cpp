//==================================================================================
// BSD 2-Clause License
//
// Copyright (c) 2014-2022, NJIT, Duality Technologies Inc. and other contributors
//
// All rights reserved.
//
// Author TPOC: contact@openfhe.org
//
// Redistribution and use in source and binary forms, with or without
// modification, are permitted provided that the following conditions are met:
//
// 1. Redistributions of source code must retain the above copyright notice, this
//    list of conditions and the following disclaimer.
//
// 2. Redistributions in binary form must reproduce the above copyright notice,
//    this list of conditions and the following disclaimer in the documentation
//    and/or other materials provided with the distribution.
//
// THIS SOFTWARE IS PROVIDED BY THE COPYRIGHT HOLDERS AND CONTRIBUTORS "AS IS"
// AND ANY EXPRESS OR IMPLIED WARRANTIES, INCLUDING, BUT NOT LIMITED TO, THE
// IMPLIED WARRANTIES OF MERCHANTABILITY AND FITNESS FOR A PARTICULAR PURPOSE ARE
// DISCLAIMED. IN NO EVENT SHALL THE COPYRIGHT HOLDER OR CONTRIBUTORS BE LIABLE
// FOR ANY DIRECT, INDIRECT, INCIDENTAL, SPECIAL, EXEMPLARY, OR CONSEQUENTIAL
// DAMAGES (INCLUDING, BUT NOT LIMITED TO, PROCUREMENT OF SUBSTITUTE GOODS OR
// SERVICES; LOSS OF USE, DATA, OR PROFITS; OR BUSINESS INTERRUPTION) HOWEVER
// CAUSED AND ON ANY THEORY OF LIABILITY, WHETHER IN CONTRACT, STRICT LIABILITY,
// OR TORT (INCLUDING NEGLIGENCE OR OTHERWISE) ARISING IN ANY WAY OUT OF THE USE
// OF THIS SOFTWARE, EVEN IF ADVISED OF THE POSSIBILITY OF SUCH DAMAGE.
//==================================================================================

/*
  This code provides generation of gaussian distributions of discrete values. Discrete uniform generator relies on
  the built-in C++ generator for 32-bit unsigned integers defined in <random>
 */

#include "math/hal.h"
#include "math/discretegaussiangenerator.h"
#include "math/nbtheory.h"

namespace lbcrypto {

#define KARNEY_THRESHOLD ((float)300.0)

template <typename VecType>
DiscreteGaussianGeneratorImpl<VecType>::DiscreteGaussianGeneratorImpl(double std) : DistributionGenerator<VecType>() {
    SetStd(std);
}

template <typename VecType>
void DiscreteGaussianGeneratorImpl<VecType>::SetStd(double std) {
    m_std = std;
    if (log2(m_std) > 59) {
        std::string errorMsg(std::string("Standard deviation cannot exceed 59 bits"));
<<<<<<< HEAD
        OPENFHE_THROW(config_error, errorMsg);
=======
        PALISADE_THROW(config_error, errorMsg);
>>>>>>> dfa6bd9b
    }

    if (m_std < KARNEY_THRESHOLD)
        peikert = true;
    else
        peikert = false;
    if (peikert) {
        Initialize();
    }
}

template <typename VecType>
double DiscreteGaussianGeneratorImpl<VecType>::GetStd() const {
    return m_std;
}

template <typename VecType>
void DiscreteGaussianGeneratorImpl<VecType>::Initialize() {
    m_vals.clear();

    double acc      = 5e-32;
    double variance = m_std * m_std;

    int fin = static_cast<int>(ceil(m_std * sqrt(-2 * log(acc))));
    // usually the bound of m_std * M is used, where M = 12 .. 40
    // we use M = 12 here, which corresponds to the probability of roughly 2^(-100)

    double cusum = 1.0;

    for (int x = 1; x <= fin; x++) {
        cusum = cusum + 2 * exp(-x * x / (variance * 2));
    }

    m_a = 1 / cusum;

    double temp;

    for (int i = 1; i <= fin; i++) {
        temp = m_a * exp(-(static_cast<double>(i * i) / (2 * variance)));
        m_vals.push_back(temp);
    }

    // take cumulative summation
    for (usint i = 1; i < m_vals.size(); i++) {
        m_vals[i] += m_vals[i - 1];
    }
}

template <typename VecType>
int32_t DiscreteGaussianGeneratorImpl<VecType>::GenerateInt() const {
    std::uniform_real_distribution<double> distribution(0.0, 1.0);

    usint val = 0;
    double seed;
    int32_t ans;

    // we need to use the binary uniform generator rather than regular continuous
    // distribution; see DG14 for details
    seed = distribution(PseudoRandomNumberGenerator::GetPRNG()) - 0.5;
    if (std::abs(seed) <= m_a / 2) {
        val = 0;
    }
    else if (seed > 0) {
        val = FindInVector(m_vals, (std::abs(seed) - m_a / 2));
    }
    else {
        val = -static_cast<int>(FindInVector(m_vals, (std::abs(seed) - m_a / 2)));
    }
    ans = val;

    return ans;
}

template <typename VecType>
std::shared_ptr<int64_t> DiscreteGaussianGeneratorImpl<VecType>::GenerateIntVector(usint size) const {
    std::shared_ptr<int64_t> ans(new int64_t[size], std::default_delete<int64_t[]>());

    int64_t val = 0;

    double seed;
    if (peikert) {
        std::uniform_real_distribution<double> distribution(0.0, 1.0);
        for (usint i = 0; i < size; i++) {
            // we need to use the binary uniform generator rather than regular
            // continuous distribution; see DG14 for details
            seed = distribution(PseudoRandomNumberGenerator::GetPRNG()) - 0.5;
            if (std::abs(seed) <= m_a / 2) {
                val = 0;
            }
            else {
                if (seed > 0) {
                    val = FindInVector(m_vals, (std::abs(seed) - m_a / 2));
                }
                else {
                    val = -static_cast<int64_t>(FindInVector(m_vals, (std::abs(seed) - m_a / 2)));
                }
            }
            (ans.get())[i] = val;
        }
    }
    else {
        for (usint i = 0; i < size; i++) {
            (ans.get())[i] = GenerateIntegerKarney(0, m_std);
        }
    }
    return ans;
}

template <typename VecType>
usint DiscreteGaussianGeneratorImpl<VecType>::FindInVector(const std::vector<double>& S, double search) const {
    // STL binary search implementation
    auto lower = std::lower_bound(S.begin(), S.end(), search);
    if (lower != S.end()) {
        return lower - S.begin() + 1;
    }
<<<<<<< HEAD
    OPENFHE_THROW(not_available_error,
=======
    PALISADE_THROW(not_available_error,
>>>>>>> dfa6bd9b
                   "DGG Inversion Sampling. FindInVector value not found: " + std::to_string(search));
}

template <typename VecType>
typename VecType::Integer DiscreteGaussianGeneratorImpl<VecType>::GenerateInteger(
    const typename VecType::Integer& modulus) const {
    int32_t val = 0;
    double seed;
    typename VecType::Integer ans;
    std::uniform_real_distribution<double> distribution(0.0, 1.0);

    seed = distribution(PseudoRandomNumberGenerator::GetPRNG()) - 0.5;

    if (std::abs(seed) <= m_a / 2) {
        val = 0;
    }
    else if (seed > 0) {
        val = FindInVector(m_vals, (std::abs(seed) - m_a / 2));
    }
    else {
        val = -static_cast<int>(FindInVector(m_vals, (std::abs(seed) - m_a / 2)));
    }

    if (val < 0) {
        val *= -1;
        ans = modulus - typename VecType::Integer(val);
    }
    else {
        ans = typename VecType::Integer(val);
    }

    return ans;
}

template <typename VecType>
VecType DiscreteGaussianGeneratorImpl<VecType>::GenerateVector(const usint size,
                                                               const typename VecType::Integer& modulus) const {
    std::shared_ptr<int64_t> result = GenerateIntVector(size);

    VecType ans(size);
    ans.SetModulus(modulus);

    for (usint i = 0; i < size; i++) {
        int32_t v = (result.get())[i];
        if (v < 0) {
            v *= -1;
            ans[i] = modulus - typename VecType::Integer(v);
        }
        else {
            ans[i] = typename VecType::Integer(v);
        }
    }

    return ans;
}

template <typename VecType>
typename VecType::Integer DiscreteGaussianGeneratorImpl<VecType>::GenerateInteger(
    double mean, double stddev, size_t n, const typename VecType::Integer& modulus) const {
    double t = log2(n) * stddev;

    typename VecType::Integer result;

    std::uniform_int_distribution<int32_t> uniform_int(floor(mean - t), ceil(mean + t));
    std::uniform_real_distribution<double> uniform_real(0.0, 1.0);

    bool flagSuccess = false;
    int32_t x;

    while (!flagSuccess) {
        //  pick random int
        x = uniform_int(PseudoRandomNumberGenerator::GetPRNG());
        //  roll the uniform dice
        double dice = uniform_real(PseudoRandomNumberGenerator::GetPRNG());
        //  check if dice land below pdf
        if (dice <= UnnormalizedGaussianPDF(mean, stddev, x)) {
            flagSuccess = true;
        }
    }

    if (x < 0) {
        x *= -1;
        result = modulus - typename VecType::Integer(x);
    }
    else {
        result = typename VecType::Integer(x);
    }

    return result;
}

template <typename VecType>
int32_t DiscreteGaussianGeneratorImpl<VecType>::GenerateInteger(double mean, double stddev, size_t n) const {
    DEBUG_FLAG(false);
    int32_t x;

    // this representation of log_2 is used for Visual Studio
    double t = log2(n) * stddev;
    DEBUG("DiscreteGaussianGeneratorImpl =========");
    DEBUG("mean " << mean);
    DEBUG("stddev " << stddev);
    DEBUG("n " << n);
    DEBUG("t " << t);

    if (std::isinf(mean)) {
<<<<<<< HEAD
        OPENFHE_THROW(not_available_error, "DiscreteGaussianGeneratorImpl called with mean == +-inf");
    }
    if (std::isinf(stddev)) {
        OPENFHE_THROW(not_available_error, "DiscreteGaussianGeneratorImpl called with stddev == +-inf");
=======
        PALISADE_THROW(not_available_error, "DiscreteGaussianGeneratorImpl called with mean == +-inf");
    }
    if (std::isinf(stddev)) {
        PALISADE_THROW(not_available_error, "DiscreteGaussianGeneratorImpl called with stddev == +-inf");
>>>>>>> dfa6bd9b
    }
    typename VecType::Integer result;

    std::uniform_int_distribution<int32_t> uniform_int(floor(mean - t), ceil(mean + t));
    DEBUG("uniform( " << floor(mean - t) << ", " << ceil(mean + t) << ")");
    std::uniform_real_distribution<double> uniform_real(0.0, 1.0);

    double sigmaFactor = -1 / (2. * stddev * stddev);
    DEBUG("sigmaFactor " << sigmaFactor);

    bool flagSuccess = false;

    usint count       = 0;
    const usint limit = 10000;
<<<<<<< HEAD
    // OPENFHE_THROWopenfhe_throw, "dbg throw");
=======
    // PALISADE_THROW(palisade_error, "dbg throw");
>>>>>>> dfa6bd9b

    while (!flagSuccess) {
        //  pick random int
        x = uniform_int(PseudoRandomNumberGenerator::GetPRNG());

        //  roll the uniform dice
        double dice = uniform_real(PseudoRandomNumberGenerator::GetPRNG());
        //  check if dice land below pdf
        if (dice <= UnnormalizedGaussianPDFOptimized(mean, sigmaFactor, x)) {
            flagSuccess = true;
        }
        // DEBUG("x "<<x<<" dice "<<dice);
        count++;
        if (count > limit) {
            DEBUG("x " << x << " dice " << dice);
<<<<<<< HEAD
            OPENFHE_THROW(not_available_error, "GenerateInteger could not find success after repeated attempts");
=======
            PALISADE_THROW(not_available_error, "GenerateInteger could not find success after repeated attempts");
>>>>>>> dfa6bd9b
        }
    }

    return x;
}
template <typename VecType>
int64_t DiscreteGaussianGeneratorImpl<VecType>::GenerateIntegerKarney(double mean, double stddev) {
    int64_t result;
    std::uniform_int_distribution<int32_t> uniform_sign(0, 1);
    std::uniform_int_distribution<int64_t> uniform_j(0, ceil(stddev) - 1);

    PRNG& g = PseudoRandomNumberGenerator::GetPRNG();

    bool flagSuccess = false;
    int32_t k;

    while (!flagSuccess) {
        // STEP D1
        k = AlgorithmG(g);

        // STEP D2
        if (!AlgorithmP(g, k * (k - 1)))
            continue;

        // STEP D3
        int32_t s = uniform_sign(g);
        if (s == 0)
            s = -1;

        // STEP D4
        double di0 = stddev * k + s * mean;
        int64_t i0 = std::ceil(di0);
        double x0  = (i0 - di0) / stddev;
        int64_t j  = uniform_j(g);

        double x = x0 + j / stddev;

        // STEPS D5 and D6
        if (!(x < 1) || (x == 0 && s < 0 && k == 0))
            continue;

        // STEP D7
        int32_t h = k + 1;
        while (h-- && AlgorithmB(g, k, x)) {
        }
        if (!(h < 0))
            continue;

        // STEP D8
        result      = s * (i0 + j);
        flagSuccess = true;
    }

    return result;
}

template <typename VecType>
bool DiscreteGaussianGeneratorImpl<VecType>::AlgorithmP(PRNG& g, int n) {
    while (n-- && AlgorithmH(g)) {
    }
    return n < 0;
}

template <typename VecType>
int32_t DiscreteGaussianGeneratorImpl<VecType>::AlgorithmG(PRNG& g) {
    int n = 0;
    while (AlgorithmH(g))
        ++n;
    return n;
}

// Use single floating-point precision in most cases; if a situation w/ not
// enough precision is encountered, call the double-precision algorithm
template <typename VecType>
bool DiscreteGaussianGeneratorImpl<VecType>::AlgorithmH(PRNG& g) {
    std::uniform_real_distribution<float> dist(0, 1);
    float h_a, h_b;
    h_a = dist(g);

    // less than the half
    if (h_a > 0.5)
        return true;
    if (h_a < 0.5) {
        for (;;) {
            h_b = dist(g);
            if (h_b > h_a)
                return false;
            else if (h_b < h_a)
                h_a = dist(g);
            else  // numbers are equal - need higher precision
                return AlgorithmHDouble(g);
            if (h_a > h_b)
                return true;
            else if (h_a == h_b)  // numbers are equal - need higher precision
                return AlgorithmHDouble(g);
        }
    }
    else {  // numbers are equal - need higher precision
        return AlgorithmHDouble(g);
    }
}

template <typename VecType>
bool DiscreteGaussianGeneratorImpl<VecType>::AlgorithmHDouble(PRNG& g) {
    std::uniform_real_distribution<double> dist(0, 1);
    double h_a, h_b;
    h_a = dist(g);
    // less than the half
    if (!(h_a < 0.5))
        return true;
    for (;;) {
        h_b = dist(g);
        if (!(h_b < h_a))
            return false;
        else
            h_a = dist(g);
        if (!(h_a < h_b))
            return true;
    }
}

template <typename VecType>
bool DiscreteGaussianGeneratorImpl<VecType>::AlgorithmB(PRNG& g, int32_t k, double x) {
    std::uniform_real_distribution<float> dist(0.0, 1.0);

    float y   = x;
    int32_t n = 0, m = 2 * k + 2;
    float z, r;
    float rTemp;

    for (;; ++n) {
        z = dist(g);
        if (z > y) {
            break;
        }
        else if (z < y) {
            r     = dist(g);
            rTemp = (2 * k + x) / m;
            if (r > rTemp)
                break;
            else if (r < rTemp)
                y = z;
            else  // r == Temp - need double precision
                return AlgorithmBDouble(g, k, x);
        }
        else {  // z == x - need double precision
            return AlgorithmBDouble(g, k, x);
        }
    }

    return (n % 2) == 0;
}

template <typename VecType>
bool DiscreteGaussianGeneratorImpl<VecType>::AlgorithmBDouble(PRNG& g, int32_t k, double x) {
    std::uniform_real_distribution<double> dist(0.0, 1.0);

    double y  = x;
    int32_t n = 0, m = 2 * k + 2;
    double z, r;

    for (;; ++n) {
        z = dist(g);
        if (!(z < y))
            break;
        r = dist(g);
        if (!(r < (2 * k + x) / m))
            break;
        y = z;
    }

    return (n % 2) == 0;
}
}  // namespace lbcrypto<|MERGE_RESOLUTION|>--- conflicted
+++ resolved
@@ -52,11 +52,7 @@
     m_std = std;
     if (log2(m_std) > 59) {
         std::string errorMsg(std::string("Standard deviation cannot exceed 59 bits"));
-<<<<<<< HEAD
         OPENFHE_THROW(config_error, errorMsg);
-=======
-        PALISADE_THROW(config_error, errorMsg);
->>>>>>> dfa6bd9b
     }
 
     if (m_std < KARNEY_THRESHOLD)
@@ -172,11 +168,7 @@
     if (lower != S.end()) {
         return lower - S.begin() + 1;
     }
-<<<<<<< HEAD
     OPENFHE_THROW(not_available_error,
-=======
-    PALISADE_THROW(not_available_error,
->>>>>>> dfa6bd9b
                    "DGG Inversion Sampling. FindInVector value not found: " + std::to_string(search));
 }
 
@@ -282,17 +274,11 @@
     DEBUG("t " << t);
 
     if (std::isinf(mean)) {
-<<<<<<< HEAD
         OPENFHE_THROW(not_available_error, "DiscreteGaussianGeneratorImpl called with mean == +-inf");
     }
     if (std::isinf(stddev)) {
         OPENFHE_THROW(not_available_error, "DiscreteGaussianGeneratorImpl called with stddev == +-inf");
-=======
-        PALISADE_THROW(not_available_error, "DiscreteGaussianGeneratorImpl called with mean == +-inf");
-    }
-    if (std::isinf(stddev)) {
-        PALISADE_THROW(not_available_error, "DiscreteGaussianGeneratorImpl called with stddev == +-inf");
->>>>>>> dfa6bd9b
+
     }
     typename VecType::Integer result;
 
@@ -307,11 +293,7 @@
 
     usint count       = 0;
     const usint limit = 10000;
-<<<<<<< HEAD
     // OPENFHE_THROWopenfhe_throw, "dbg throw");
-=======
-    // PALISADE_THROW(palisade_error, "dbg throw");
->>>>>>> dfa6bd9b
 
     while (!flagSuccess) {
         //  pick random int
@@ -327,11 +309,7 @@
         count++;
         if (count > limit) {
             DEBUG("x " << x << " dice " << dice);
-<<<<<<< HEAD
             OPENFHE_THROW(not_available_error, "GenerateInteger could not find success after repeated attempts");
-=======
-            PALISADE_THROW(not_available_error, "GenerateInteger could not find success after repeated attempts");
->>>>>>> dfa6bd9b
         }
     }
 
