--- conflicted
+++ resolved
@@ -829,19 +829,12 @@
     const ubint& ModMulFastEq(const ubint& b, const ubint& modulus, const ubint& mu);
 
     ubint ModMulFastConst(const ubint& b, const ubint& modulus, const ubint& bInv) const {
-<<<<<<< HEAD
         OPENFHE_THROW(lbcrypto::not_implemented_error, "ModMulFastConst is not implemented for backend 4");
     }
 
     const ubint& ModMulFastConstEq(const ubint& b, const ubint& modulus, const ubint& bInv) {
         OPENFHE_THROW(lbcrypto::not_implemented_error, "ModMulFastConstEq is not implemented for backend 4");
-=======
-        PALISADE_THROW(lbcrypto::not_implemented_error, "ModMulFastConst is not implemented for backend 4");
-    }
-
-    const ubint& ModMulFastConstEq(const ubint& b, const ubint& modulus, const ubint& bInv) {
-        PALISADE_THROW(lbcrypto::not_implemented_error, "ModMulFastConstEq is not implemented for backend 4");
->>>>>>> dfa6bd9b
+
     }
 
     /**
@@ -934,11 +927,7 @@
     T ConvertToInt() const {
         T result = 0;
         if (m_value.size() == 0) {
-<<<<<<< HEAD
             OPENFHE_THROW(lbcrypto::not_available_error, "ConvertToInt() on uninitialized bint");
-=======
-            PALISADE_THROW(lbcrypto::not_available_error, "ConvertToInt() on uninitialized bint");
->>>>>>> dfa6bd9b
         }
         if (sizeof(limb_t) >= sizeof(T)) {
             result = m_value[0];
@@ -1184,11 +1173,7 @@
     template <class Archive>
     void load(Archive& ar, std::uint32_t const version) {
         if (version > SerializedVersion()) {
-<<<<<<< HEAD
             OPENFHE_THROW(lbcrypto::deserialize_error, "serialized object version " + std::to_string(version) +
-=======
-            PALISADE_THROW(lbcrypto::deserialize_error, "serialized object version " + std::to_string(version) +
->>>>>>> dfa6bd9b
                                                             " is from a later version of the library");
         }
         ar(::cereal::make_nvp("v", m_value));
