--- conflicted
+++ resolved
@@ -32,38 +32,6 @@
 #include "config_core.h"
 #include <cstdint>
 
-#ifndef __BASICINT_H__
-    #define __BASICINT_H__
-
-<<<<<<< HEAD
-    #if NATIVEINT == 128 && !defined(__EMSCRIPTEN__)
-        #define MAX_MODULUS_SIZE 121
-using BasicInteger    = unsigned __int128;
-using DoubleNativeInt = unsigned __int128;
-using uint128_t       = unsigned __int128;
-using int128_t        = __int128;
-    #elif NATIVEINT == 64 && defined(HAVE_INT128)
-        #define MAX_MODULUS_SIZE 60
-using BasicInteger    = uint64_t;
-using DoubleNativeInt = unsigned __int128;
-using uint128_t       = unsigned __int128;
-using int128_t        = __int128;
-    #elif NATIVEINT == 64 && !defined(HAVE_INT128)
-        #define MAX_MODULUS_SIZE 58
-using BasicInteger    = uint64_t;
-using DoubleNativeInt = uint64_t;
-using uint128_t       = uint64_t;
-using int128_t        = int64_t;
-    #elif NATIVEINT == 32
-        #define MAX_MODULUS_SIZE 28
-using BasicInteger    = uint32_t;
-using DoubleNativeInt = uint64_t;
-using uint128_t       = uint64_t;
-using int128_t        = int64_t;
-    #else
-        #error "Configuration Error: basicint.h"
-    #endif
-=======
 #if NATIVEINT == 128 && !defined(__EMSCRIPTEN__)
     #define MAX_MODULUS_SIZE 121
 using BasicInteger = unsigned __int128;
@@ -87,6 +55,5 @@
 using BasicInteger = uint32_t;
 typedef uint64_t DoubleNativeInt;
 #endif
->>>>>>> a7415334
 
 #endif  // __BASICINT_H__