--- conflicted
+++ resolved
@@ -36,25 +36,11 @@
   Configurable maximum bit length and type of underlying integer
  */
 
-<<<<<<< HEAD
 #include "config_core.h"
 #ifdef WITH_BE2
 
     #ifndef SRC_CORE_INCLUDE_MATH_HAL_BIGINTFXD_BACKENDFXD_H_
         #define SRC_CORE_INCLUDE_MATH_HAL_BIGINTFXD_BACKENDFXD_H_
-
-        #include "math/hal/bigintfxd/ubintfxd.h"
-        #include "math/hal/bigintfxd/mubintvecfxd.h"
-        #include "math/hal/bigintfxd/transformfxd.h"
-=======
-#ifndef SRC_CORE_INCLUDE_MATH_HAL_BIGINTFXD_BACKENDFXD_H_
-#define SRC_CORE_INCLUDE_MATH_HAL_BIGINTFXD_BACKENDFXD_H_
-
-#include "math/hal/bigintfxd/ubintfxd.h"
-#include "math/hal/bigintfxd/mubintvecfxd.h"
-#include "math/hal/bigintfxd/transformfxd.h"
-#include <string>
->>>>>>> a7415334
 
 static_assert(bigintfxd::DataTypeChecker<integral_dtype>::value, "Data type provided is not supported in BigInteger");
 
