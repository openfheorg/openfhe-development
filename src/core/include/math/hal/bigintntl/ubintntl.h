//==================================================================================
// BSD 2-Clause License
//
// Copyright (c) 2014-2022, NJIT, Duality Technologies Inc. and other contributors
//
// All rights reserved.
//
// Author TPOC: contact@openfhe.org
//
// Redistribution and use in source and binary forms, with or without
// modification, are permitted provided that the following conditions are met:
//
// 1. Redistributions of source code must retain the above copyright notice, this
//    list of conditions and the following disclaimer.
//
// 2. Redistributions in binary form must reproduce the above copyright notice,
//    this list of conditions and the following disclaimer in the documentation
//    and/or other materials provided with the distribution.
//
// THIS SOFTWARE IS PROVIDED BY THE COPYRIGHT HOLDERS AND CONTRIBUTORS "AS IS"
// AND ANY EXPRESS OR IMPLIED WARRANTIES, INCLUDING, BUT NOT LIMITED TO, THE
// IMPLIED WARRANTIES OF MERCHANTABILITY AND FITNESS FOR A PARTICULAR PURPOSE ARE
// DISCLAIMED. IN NO EVENT SHALL THE COPYRIGHT HOLDER OR CONTRIBUTORS BE LIABLE
// FOR ANY DIRECT, INDIRECT, INCIDENTAL, SPECIAL, EXEMPLARY, OR CONSEQUENTIAL
// DAMAGES (INCLUDING, BUT NOT LIMITED TO, PROCUREMENT OF SUBSTITUTE GOODS OR
// SERVICES; LOSS OF USE, DATA, OR PROFITS; OR BUSINESS INTERRUPTION) HOWEVER
// CAUSED AND ON ANY THEORY OF LIABILITY, WHETHER IN CONTRACT, STRICT LIABILITY,
// OR TORT (INCLUDING NEGLIGENCE OR OTHERWISE) ARISING IN ANY WAY OUT OF THE USE
// OF THIS SOFTWARE, EVEN IF ADVISED OF THE POSSIBILITY OF SUCH DAMAGE.
//==================================================================================

/*
  This file contains the C++ code for implementing the main class for big integers:
  gmpint which replaces BBI and uses NTL
 */

//==================================================================================
// This file is included only if WITH_NTL is set to ON in CMakeLists.txt
//==================================================================================
#include "config_core.h"
#ifdef WITH_NTL

    #ifndef LBCRYPTO_MATH_HAL_BIGINTNTL_UBINTNTL_H
        #define LBCRYPTO_MATH_HAL_BIGINTNTL_UBINTNTL_H

        #include <NTL/ZZ.h>
        #include <NTL/ZZ_limbs.h>

        #include <exception>
        #include <fstream>
        #include <functional>
        #include <iostream>
        #include <limits>
        #include <memory>
        #include <string>
        #include <type_traits>
        #include <typeinfo>
        #include <vector>

        #include "math/hal/integer.h"
        #include "math/hal/basicint.h"

<<<<<<< HEAD
        #include "utils/openfhebase64.h"
=======
        #include "utils/palisadebase64.h"
>>>>>>> dfa6bd9b
        #include "utils/parallel.h"
        #include "utils/serializable.h"

        #include "utils/exception.h"
        #include "utils/inttypes.h"
        #include "utils/memory.h"

        #include "utils/debug.h"
// #ifdef WITH_INTEL_HEXL
// #include "math/hal/intnat-hexl/backendnathexl.h"
// #else
// #include "math/hal/intnat/backendnat.h"
// #endif

/**
 *@namespace NTL
 * The namespace of this code
 */
namespace NTL {

// forward declaration for aliases
class myZZ;

// Create default type for the MATHBACKEND 6 integer
using BigInteger = myZZ;

// log2 constants
/**
 * @brief  Struct to find log value of N.
 *Needed in the preprocessing step of ubint to determine bitwidth.
 *
 * @tparam N bitwidth.
 */
template <usint N>
struct Log2 {
    static const usint value = 1 + Log2<N / 2>::value;
};

/**
 * @brief Struct to find log 2 value of N.
 *Base case for recursion.
 *Needed in the preprocessing step of ubint to determine bitwidth.
 */
template <>
struct Log2<2> {
    static const usint value = 1;
};

class myZZ : public NTL::ZZ, public lbcrypto::BigIntegerInterface<myZZ> {
public:
    // CONSTRUCTORS

    /**
   * Default constructor.
   */
    myZZ();

    /**
   * Copy constructor.
   *
   * @param &val is the ZZ to be copied.
   */
    myZZ(const NTL::ZZ& val);  // NOLINT

    /**
   * Move constructor.
   *
   * @param &&val is the ZZ to be copied.
   */
    myZZ(NTL::ZZ&& val);  // NOLINT

    // TODO: figure out how to do && for wrapper
    // myZZ(NTL::myZZ_p &&a);

    /**
   * Constructor from a string.
   *
   * @param &strval is the initial integer represented as a string.
   */
    explicit myZZ(const std::string& strval);
    explicit myZZ(const char* strval) : myZZ(std::string(strval)) {}

    /**
   * Constructor from an unsigned integer.
   *
   * @param val is the initial integer represented as a uint64_t.
   */
    myZZ(uint64_t val);  // NOLINT
        #if defined(HAVE_INT128)
    myZZ(unsigned __int128 val);  // NOLINT
        #endif

    /**
   * Constructors from smaller basic types
   *
   * @param val is the initial integer represented as a basic integer type.
   */
    myZZ(int val) : myZZ(uint64_t(val)) {}        // NOLINT
    myZZ(uint32_t val) : myZZ(uint64_t(val)) {}   // NOLINT
    myZZ(long val) : myZZ(uint64_t(val)) {}       // NOLINT
    myZZ(long long val) : myZZ(uint64_t(val)) {}  // NOLINT

    /**
   * Constructor from a NativeInteger
   *
   * @param &val is the initial integer represented as a native integer.
   */
    template <typename T,
              typename std::enable_if<
                  !std::is_same<T, int>::value && !std::is_same<T, uint32_t>::value &&
                      !std::is_same<T, uint64_t>::value && !std::is_same<T, long>::value &&                // NOLINT
                      !std::is_same<T, long long>::value && !std::is_same<T, const std::string>::value &&  // NOLINT
                      !std::is_same<T, const char*>::value && !std::is_same<T, const char>::value &&
                      !std::is_same<T, myZZ>::value && !std::is_same<T, double>::value,
                  bool>::type = true>
    myZZ(const T& val) : myZZ(val.ConvertToInt()) {}  // NOLINT

    /**
   * Constructor from double is not permitted
   *
   * @param val
   */
    myZZ(double val) __attribute__((deprecated("Cannot construct from a double")));  // NOLINT

    // ASSIGNMENT OPERATORS

    /**
   * Copy assignment operator
   *
   * @param &val is the myZZ to be assigned from.
   * @return assigned myZZ ref.
   */
    const myZZ& operator=(const myZZ& val);

    // TODO move assignment operator?

    /**
   * Assignment operator from string
   *
   * @param strval is the string to be assigned from
   * @return the assigned myZZ ref.
   */
    inline const myZZ& operator=(std::string strval) {
        *this = myZZ(strval);
        return *this;
    }

    /**
   * Assignment operator from unsigned integer
   *
   * @param val is the unsigned integer to be assigned from.
   * @return the assigned myZZ ref.
   */
    const myZZ& operator=(uint64_t val) {
        *this = myZZ(val);
        return *this;
    }

    // ACCESSORS

    /**
   * Basic set method for setting the value of a myZZ
   *
   * @param strval is the string representation of the ubint to be copied.
   */
    void SetValue(const std::string& strval);

    /**
   * Basic set method for setting the value of a myZZ
   *
   * @param a is the unsigned big int representation to be assigned.
   */
    void SetValue(const myZZ& val);

    void SetIdentity() {
        *this = 1;
    }

    // ARITHMETIC OPERATIONS

    /**
   * Addition operation.
   *
   * @param &b is the value to add.
   * @return result of the addition operation.
   */
    myZZ Add(const myZZ& b) const {
        return *static_cast<const ZZ*>(this) + static_cast<const ZZ&>(b);
    }

    /**
   * Addition operation. In-place variant.
   *
   * @param &b is the value to add.
   * @return result of the addition operation.
   */
    const myZZ& AddEq(const myZZ& b) {
        *static_cast<ZZ*>(this) += static_cast<const ZZ&>(b);
        return *this;
    }

    /**
   * Subtraction operation.
   * Note that in Sub we return 0, if a<b
   *
   * @param &b is the value to subtract.
   * @return is the result of the subtraction operation.
   */
    myZZ Sub(const myZZ& b) const {
        return (*this < b) ? ZZ(0) : (*static_cast<const ZZ*>(this) - static_cast<const ZZ&>(b));
    }

    /**
   * Subtraction operation. In-place variant.
   * Note that in Sub we return 0, if a<b
   *
   * @param &b is the value to subtract.
   * @return is the result of the subtraction operation.
   */
    const myZZ& SubEq(const myZZ& b) {
        if (*this < b) {
            *this = ZZ(0);
        }
        else {
            *static_cast<ZZ*>(this) -= static_cast<const ZZ&>(b);
        }
        return *this;
    }

    /**
   * Multiplication operation.
   *
   * @param &b is the value to multiply with.
   * @return is the result of the multiplication operation.
   */
    myZZ Mul(const myZZ& b) const {
        return *static_cast<const ZZ*>(this) * static_cast<const ZZ&>(b);
    }

    /**
   * Multiplication operation. In-place variant.
   *
   * @param &b is the value to multiply with.
   * @return is the result of the multiplication operation.
   */
    const myZZ& MulEq(const myZZ& b) {
        *static_cast<ZZ*>(this) *= static_cast<const ZZ&>(b);
        return *this;
    }

    /**
   * Division operation.
   *
   * @param &b is the value to divide by.
   * @return is the result of the division operation.
   */
    myZZ DividedBy(const myZZ& b) const {
        return *static_cast<const ZZ*>(this) / static_cast<const ZZ&>(b);
    }

    /**
   * Division operation. In-place variant.
   *
   * @param &b is the value to divide by.
   * @return is the result of the division operation.
   */
    const myZZ& DividedByEq(const myZZ& b) {
        *static_cast<ZZ*>(this) /= static_cast<const ZZ&>(b);
        return *this;
    }

    /**
   * Exponentiation operation. Returns x^p.
   *
   * @param p the exponent.
   * @return is the result of the exponentiation operation.
   */
    myZZ Exp(const usint p) const {
        return power(*this, p);
    }

    /**
   * Exponentiation operation. Returns x^p. In-place variant.
   *
   * @param p the exponent.
   * @return is the result of the exponentiation operation.
   */
    const myZZ& ExpEq(const usint p) {
        *this = power(*this, p);
        return *this;
    }

    /**
   * Multiply and Rounding operation. Returns [x*p/q] where [] is the rounding
   * operation.
   *
   * @param &p is the numerator to be multiplied.
   * @param &q is the denominator to be divided.
   * @return is the result of multiply and round operation.
   */
    myZZ MultiplyAndRound(const myZZ& p, const myZZ& q) const;

    /**
   * Multiply and Rounding operation. Returns [x*p/q] where [] is the rounding
   * operation. In-place variant.
   *
   * @param &p is the numerator to be multiplied.
   * @param &q is the denominator to be divided.
   * @return is the result of multiply and round operation.
   */
    const myZZ& MultiplyAndRoundEq(const myZZ& p, const myZZ& q);

    /**
   * Divide and Rounding operation. Returns [x/q] where [] is the rounding
   * operation.
   *
   * @param &q is the denominator to be divided.
   * @return is the result of divide and round operation.
   */
    myZZ DivideAndRound(const myZZ& q) const;

    /**
   * Divide and Rounding operation. Returns [x/q] where [] is the rounding
   * operation. In-place variant.
   *
   * @param &q is the denominator to be divided.
   * @return is the result of divide and round operation.
   */
    const myZZ& DivideAndRoundEq(const myZZ& q);

    // MODULAR ARITHMETIC OPERATIONS

    /**
   * Naive modulus operation.
   *
   * @param &modulus is the modulus to perform.
   * @return is the result of the modulus operation.
   */
    myZZ Mod(const myZZ& modulus) const {
        return *static_cast<const ZZ*>(this) % static_cast<const ZZ&>(modulus);
    }

    /**
   * Naive modulus operation. In-place variant.
   *
   * @param &modulus is the modulus to perform.
   * @return is the result of the modulus operation.
   */
    const myZZ& ModEq(const myZZ& modulus) {
        *static_cast<ZZ*>(this) %= static_cast<const ZZ&>(modulus);
        return *this;
    }

    /**
   * Pre-computes the mu factor that is used in Barrett modulo reduction
   *
   * @return the value of mu
   */
    myZZ ComputeMu() const {
        myZZ temp(1);
        temp <<= (2 * this->GetMSB() + 3);
        return temp.DividedBy(*this);
        return temp;
    }

    /**
   * Barrett modulus operation.
   * Implements generalized Barrett modular reduction algorithm. Uses one
   * precomputed value of mu.
   *
   * @param &modulus is the modulus to perform.
   * @param &mu is the Barrett value.
   * @return is the result of the modulus operation.
   */
    myZZ Mod(const myZZ& modulus, const myZZ& mu) const {
        return *static_cast<const ZZ*>(this) % static_cast<const ZZ&>(modulus);
    }

    /**
   * Barrett modulus operation. In-place variant.
   * Implements generalized Barrett modular reduction algorithm. Uses one
   * precomputed value of mu.
   *
   * @param &modulus is the modulus to perform.
   * @param &mu is the Barrett value.
   * @return is the result of the modulus operation.
   */
    const myZZ& ModEq(const myZZ& modulus, const myZZ& mu) {
        *static_cast<ZZ*>(this) %= static_cast<const ZZ&>(modulus);
        return *this;
    }

    /**
   * Modulus addition operation.
   *
   * @param &b is the scalar to add.
   * @param &modulus is the modulus to perform operations with.
   * @return is the result of the modulus addition operation.
   */
    myZZ ModAdd(const myZZ& b, const myZZ& modulus) const {
        return AddMod(this->Mod(modulus), b.Mod(modulus), modulus);
    }

    /**
   * Modulus addition operation. In-place variant.
   *
   * @param &b is the scalar to add.
   * @param &modulus is the modulus to perform operations with.
   * @return is the result of the modulus addition operation.
   */
    const myZZ& ModAddEq(const myZZ& b, const myZZ& modulus) {
        AddMod(*this, this->Mod(modulus), b.Mod(modulus), modulus);
        return *this;
    }

    /**
   * Modulus addition where operands are < modulus.
   *
   * @param &b is the scalar to add.
   * @param &modulus is the modulus to perform operations with.
   * @return is the result of the modulus addition operation.
   */
    myZZ ModAddFast(const myZZ& b, const myZZ& modulus) const {
        return AddMod(*this, b, modulus);
    }

    /**
   * Modulus addition where operands are < modulus. In-place variant.
   *
   * @param &b is the scalar to add.
   * @param &modulus is the modulus to perform operations with.
   * @return is the result of the modulus addition operation.
   */
    const myZZ& ModAddFastEq(const myZZ& b, const myZZ& modulus) {
        *this = AddMod(*this, b, modulus);
        return *this;
    }

    /**
   * Barrett modulus addition operation.
   *
   * @param &b is the scalar to add.
   * @param &modulus is the modulus to perform operations with.
   * @param &mu is the Barrett value.
   * @return is the result of the modulus addition operation.
   */
    myZZ ModAdd(const myZZ& b, const myZZ& modulus, const myZZ& mu) const {
        return AddMod(*this, b, modulus);
    }

    /**
   * Barrett modulus addition operation. In-place variant.
   *
   * @param &b is the scalar to add.
   * @param &modulus is the modulus to perform operations with.
   * @param &mu is the Barrett value.
   * @return is the result of the modulus addition operation.
   */
    const myZZ& ModAddEq(const myZZ& b, const myZZ& modulus, const myZZ& mu) {
        *this = AddMod(*this, b, modulus);
        return *this;
    }

    /**
   * Modulus subtraction operation.
   * NOTE ModSub needs to return signed modulus (i.e. -1/2..q/2) in order
   * to be consistent with BE 2
   *
   * @param &b is the scalar to subtract.
   * @param &modulus is the modulus to perform operations with.
   * @return is the result of the modulus subtraction operation.
   */
    myZZ ModSub(const myZZ& b, const myZZ& modulus) const {
        myZZ newthis(*this % modulus);
        myZZ newb(b % modulus);
        if (newthis >= newb) {
            myZZ tmp(SubMod(newthis, newb, modulus));  // normal mod sub
            return tmp;
        }
        else {
            myZZ tmp(newthis + modulus - newb);  // signed mod
            return tmp;
        }
    }

    /**
   * Modulus subtraction operation. In-place variant.
   * NOTE ModSub needs to return signed modulus (i.e. -1/2..q/2) in order
   * to be consistent with BE 2
   *
   * @param &b is the scalar to subtract.
   * @param &modulus is the modulus to perform operations with.
   * @return is the result of the modulus subtraction operation.
   */
    const myZZ& ModSubEq(const myZZ& b, const myZZ& modulus) {
        this->ModEq(modulus);
        myZZ newb(b % modulus);
        if (*this >= newb) {
            SubMod(*this, *this, newb, modulus);  // normal mod sub
            return *this;
        }
        else {
            this->AddEq(modulus);
            this->SubEq(newb);  // signed mod
            return *this;
        }
    }

    /**
   * Modulus subtraction where operands are < modulus.
   *
   * @param &b is the scalar to subtract.
   * @param &modulus is the modulus to perform operations with.
   * @return is the result of the modulus subtraction operation.
   */
    myZZ ModSubFast(const myZZ& b, const myZZ& modulus) const {
        if (*this >= b) {
            return SubMod(*this, b, modulus);  // normal mod sub
        }
        else {
            return (*this + modulus - b);  // signed mod
        }
    }

    /**
   * Modulus subtraction where operands are < modulus. In-place variant.
   *
   * @param &b is the scalar to subtract.
   * @param &modulus is the modulus to perform operations with.
   * @return is the result of the modulus subtraction operation.
   */
    const myZZ& ModSubFastEq(const myZZ& b, const myZZ& modulus) {
        if (*this >= b) {
            return *this = SubMod(*this, b, modulus);  // normal mod sub
        }
        else {
            return *this = (*this + modulus - b);  // signed mod
        }
    }

    /**
   * Barrett modulus subtraction operation.
   *
   * @param &b is the scalar to subtract.
   * @param &modulus is the modulus to perform operations with.
   * @param &mu is the Barrett value.
   * @return is the result of the modulus subtraction operation.
   */
    myZZ ModSub(const myZZ& b, const myZZ& modulus, const myZZ& mu) const {
        myZZ newthis(*this % modulus);
        myZZ newb(b % modulus);
        if (newthis >= newb) {
            myZZ tmp(SubMod(newthis, newb, modulus));  // normal mod sub
            return tmp;
        }
        else {
            myZZ tmp(newthis + modulus - newb);  // signed mod
            return tmp;
        }
    }

    /**
   * Barrett modulus subtraction operation. In-place variant.
   *
   * @param &b is the scalar to subtract.
   * @param &modulus is the modulus to perform operations with.
   * @param &mu is the Barrett value.
   * @return is the result of the modulus subtraction operation.
   */
    const myZZ& ModSubEq(const myZZ& b, const myZZ& modulus, const myZZ& mu) {
        this->ModEq(modulus);
        myZZ newb(b % modulus);
        if (*this >= newb) {
            SubMod(*this, *this, newb, modulus);  // normal mod sub
            return *this;
        }
        else {
            this->AddEq(modulus);
            this->SubEq(newb);  // signed mod
            return *this;
        }
    }

    /**
   * Modulus multiplication operation.
   *
   * @param &b is the scalar to multiply.
   * @param &modulus is the modulus to perform operations with.
   * @return is the result of the modulus multiplication operation.
   */
    myZZ ModMul(const myZZ& b, const myZZ& modulus) const {
        return MulMod(this->Mod(modulus), b.Mod(modulus), modulus);
    }

    /**
   * Modulus multiplication operation. In-place variant.
   *
   * @param &b is the scalar to multiply.
   * @param &modulus is the modulus to perform operations with.
   * @return is the result of the modulus multiplication operation.
   */
    const myZZ& ModMulEq(const myZZ& b, const myZZ& modulus) {
        MulMod(*this, this->Mod(modulus), b.Mod(modulus), modulus);
        return *this;
    }

    /**
   * Barrett modulus multiplication.
   *
   * @param &b is the scalar to multiply.
   * @param &modulus is the modulus to perform operations with.
   * @param &mu is the Barrett value.
   * @return is the result of the modulus multiplication operation.
   */
    myZZ ModMul(const myZZ& b, const myZZ& modulus, const myZZ& mu) const {
        return MulMod(this->Mod(modulus), b.Mod(modulus), modulus);
    }

    /**
   * Barrett modulus multiplication. In-place variant.
   *
   * @param &b is the scalar to multiply.
   * @param &modulus is the modulus to perform operations with.
   * @param &mu is the Barrett value.
   * @return is the result of the modulus multiplication operation.
   */
    const myZZ& ModMulEq(const myZZ& b, const myZZ& modulus, const myZZ& mu) {
        MulMod(*this, this->Mod(modulus), b.Mod(modulus), modulus);
        return *this;
    }

    /**
   * Modulus multiplication that assumes the operands are < modulus.
   *
   * @param &b is the scalar to multiply.
   * @param &modulus is the modulus to perform operations with.
   * @return is the result of the modulus multiplication operation.
   */
    inline myZZ ModMulFast(const myZZ& b, const myZZ& modulus) const {
        return MulMod(*this, b, modulus);
    }

    /**
   * Modulus multiplication that assumes the operands are < modulus. In-place
   * variant.
   *
   * @param &b is the scalar to multiply.
   * @param &modulus is the modulus to perform operations with.
   * @return is the result of the modulus multiplication operation.
   */
    const myZZ& ModMulFastEq(const myZZ& b, const myZZ& modulus) {
        *this = MulMod(*this, b, modulus);
        return *this;
    }

    /**
   * Barrett modulus multiplication that assumes the operands are < modulus.
   *
   * @param &b is the scalar to multiply.
   * @param &modulus is the modulus to perform operations with.
   * @param &mu is the Barrett value.
   * @return is the result of the modulus multiplication operation.
   */
    inline myZZ ModMulFast(const myZZ& b, const myZZ& modulus, const myZZ& mu) const {
        return MulMod(*this, b, modulus);
    }

    /**
   * Barrett modulus multiplication that assumes the operands are < modulus.
   * In-place variant.
   *
   * @param &b is the scalar to multiply.
   * @param &modulus is the modulus to perform operations with.
   * @param &mu is the Barrett value.
   * @return is the result of the modulus multiplication operation.
   */
    const myZZ& ModMulFastEq(const myZZ& b, const myZZ& modulus, const myZZ& mu) {
        *this = MulMod(*this, b, modulus);
        return *this;
    }

    myZZ ModMulFastConst(const myZZ& b, const myZZ& modulus, const myZZ& bInv) const {
<<<<<<< HEAD
        OPENFHE_THROW(lbcrypto::not_implemented_error, "ModMulFastConst is not implemented for backend 6");
    }

    const myZZ& ModMulFastConstEq(const myZZ& b, const myZZ& modulus, const myZZ& bInv) {
        OPENFHE_THROW(lbcrypto::not_implemented_error, "ModMulFastConstEq is not implemented for backend 6");
=======
        PALISADE_THROW(lbcrypto::not_implemented_error, "ModMulFastConst is not implemented for backend 6");
    }

    const myZZ& ModMulFastConstEq(const myZZ& b, const myZZ& modulus, const myZZ& bInv) {
        PALISADE_THROW(lbcrypto::not_implemented_error, "ModMulFastConstEq is not implemented for backend 6");
>>>>>>> dfa6bd9b
    }

    /**
   * Modulus exponentiation operation.
   *
   * @param &b is the scalar to exponentiate at all locations.
   * @param &modulus is the modulus to perform operations with.
   * @return is the result of the modulus exponentiation operation.
   */
    inline myZZ ModExp(const myZZ& b, const myZZ& modulus) const {
        myZZ res;
        PowerMod(res, *this, b, modulus);
        return res;
    }

    /**
   * Modulus exponentiation operation. In-place variant.
   *
   * @param &b is the scalar to exponentiate at all locations.
   * @param &modulus is the modulus to perform operations with.
   * @return is the result of the modulus exponentiation operation.
   */
    const myZZ& ModExpEq(const myZZ& b, const myZZ& modulus) {
        PowerMod(*this, *this, b, modulus);
        return *this;
    }

    /**
   * Modulus inverse operation.
   *
   * @param &modulus is the modulus to perform.
   * @return is the result of the modulus inverse operation.
   */
    myZZ ModInverse(const myZZ& modulus) const {
        if (modulus == myZZ(0)) {
<<<<<<< HEAD
            OPENFHE_THROW(lbcrypto::math_error, "zero has no inverse");
=======
            PALISADE_THROW(lbcrypto::math_error, "zero has no inverse");
>>>>>>> dfa6bd9b
        }
        myZZ tmp(0);
        try {
            tmp = InvMod(*this % modulus, modulus);
        }
        catch (InvModErrorObject& e) {  // note this code requires NTL Excptions coto be turned
                                        // on. TODO: provide alternative when that is off.
            std::stringstream errmsg;
            errmsg << "ModInverse exception "
                   << " this: " << *this << " modulus: " << modulus << "GCD(" << e.get_a() << "," << e.get_n() << "!=1"
                   << std::endl;
<<<<<<< HEAD
            OPENFHE_THROW(lbcrypto::math_error, errmsg.str());
=======
            PALISADE_THROW(lbcrypto::math_error, errmsg.str());
>>>>>>> dfa6bd9b
        }
        return tmp;
    }

    /**
   * Modulus inverse operation. In-place variant.
   *
   * @param &modulus is the modulus to perform.
   * @return is the result of the modulus inverse operation.
   */
    const myZZ& ModInverseEq(const myZZ& modulus) {
        if (modulus == myZZ(0)) {
<<<<<<< HEAD
            OPENFHE_THROW(lbcrypto::math_error, "zero has no inverse");
=======
            PALISADE_THROW(lbcrypto::math_error, "zero has no inverse");
>>>>>>> dfa6bd9b
        }
        try {
            *this = InvMod(*this % modulus, modulus);
        }
        catch (InvModErrorObject& e) {  // note this code requires NTL Excptions coto be turned
                                        // on. TODO: provide alternative when that is off.
            std::stringstream errmsg;
            errmsg << "ModInverse exception "
                   << " this: " << *this << " modulus: " << modulus << "GCD(" << e.get_a() << "," << e.get_n() << "!=1"
                   << std::endl;
<<<<<<< HEAD
            OPENFHE_THROW(lbcrypto::math_error, errmsg.str());
=======
            PALISADE_THROW(lbcrypto::math_error, errmsg.str());
>>>>>>> dfa6bd9b
        }
        return *this;
    }

    /**
   * Left shift operation.
   *
   * @param shift # of bits.
   * @return result of the shift operation.
   */
    myZZ LShift(usshort shift) const {
        return *static_cast<const ZZ*>(this) << shift;
    }

    /**
   * Left shift operation. In-place variant.
   *
   * @param shift # of bits.
   * @return result of the shift operation.
   */
    const myZZ& LShiftEq(usshort shift) {
        *static_cast<ZZ*>(this) <<= shift;
        return *this;
    }

    /**
   * Right shift operation.
   *
   * @param shift # of bits.
   * @return result of the shift operation.
   */
    myZZ RShift(usshort shift) const {
        return *static_cast<const ZZ*>(this) >> shift;
    }

    /**
   * Right shift operation. In-place variant.
   *
   * @param shift # of bits.
   * @return result of the shift operation.
   */
    const myZZ& RShiftEq(usshort shift) {
        *static_cast<ZZ*>(this) >>= shift;
        return *this;
    }

    // COMPARE

    // comparison method inline for speed
    int Compare(const myZZ& a) const {
        return compare(*this, a);
    }

    // CONVERTING

<<<<<<< HEAD
    // OpenFHE conversion methods
=======
    // palisade conversion methods
>>>>>>> dfa6bd9b
    uint64_t ConvertToInt() const;

    uint64_t ConvertToUint64() const;

    double ConvertToDouble() const;

    /**
   * Convert a string representation of a binary number to a myZZ.
   * Note: needs renaming to a generic form since the variable type name is
   * embedded in the function name. Suggest FromBinaryString()
   * @param bitString the binary num in string.
   * @return the  number represented as a ubint.
   */
    static myZZ FromBinaryString(const std::string& bitString);

    // OTHER FUNCTIONS

    // adapter kit that wraps ZZ with BACKEND 2 functionality

    static const myZZ& zero();

    usint GetMSB() const;

    /**
   * Get the number of digits using a specific base - support for
   * arbitrary base may be needed.
   *
   * @param base is the base with which to determine length in.
   * @return the length of the representation in a specific base.
   */
    usint GetLengthForBase(usint base) const {
        return GetMSB();
    }

    /**
   * Get the integer value of the of a subfield of bits. Where the length of
   * the field is specifice by a power of two base
   * Warning: only power-of-2 bases are currently supported.
   * Example: for number 83, index 2 and base 4 we have:
   *
   *                         index:0,1,2,3
   * 83 --base 4 decomposition--> (3,0,1,1) --at index 2--> 1
   *
   * The return number is 1.
   *
   * @param index is the bit location (lsb)
   * @param base such that log2(base)+1 is the bitwidth of the subfield
   * @return the unsigned integer value of the subfield
   */
    usint GetDigitAtIndexForBase(usint index, usint base) const;

    // variable to store the log(base 2) of the number of bits in the
    // limb data type.
    static const usint m_log2LimbBitLength;

    /**
   * Gets a subset of bits of a given length with LSB at specified index.
   * optimized for speed in backend 6
   * @param index of the set of bit to get. LSB=1
   * @param length of the set of bits to get. LSB=1
   * @return resulting unsigned in formed by set of bits.
   */
    usint GetBitRangeAtIndex(usint index, usint length) const;

    /**
   * Gets the bit at the specified index.
   *
   * @param index of the bit to get. LSB=1
   * @return resulting bit.
   */
    uschar GetBitAtIndex(usint index) const;

    /**
   * A zero allocator that is called by the Matrix class. It is used to
   * initialize a Matrix of myZZ objects.
   */
    static myZZ Allocator() {
        return 0;
    }

    // STRINGS & STREAMS

<<<<<<< HEAD
    // OpenFHE string conversion
=======
    // palisade string conversion
>>>>>>> dfa6bd9b
    const std::string ToString() const;

    static const std::string IntegerTypeName() {
        return "UBNTLINT";
    }

    // big integer stream output
    friend std::ostream& operator<<(std::ostream& os, const myZZ& ptr_obj);

    /**
   * Gets a copy of the  internal limb storage
   * Used primarily for debugging
   */
    std::string GetInternalRepresentation(void) const {
        std::string ret("");
        const ZZ_limb_t* zlp = ZZ_limbs_get(*this);

        size_t max = static_cast<size_t>(this->size());
        for (size_t i = 0; i < max; i++) {
            ret += std::to_string(zlp[i]);
            if (i < (max - 1)) {
                ret += " ";
            }
        }
        return ret;
    }

    /// SERIALIZATION

    template <class Archive>
    typename std::enable_if<!cereal::traits::is_text_archive<Archive>::value, void>::type save(
        Archive& ar, std::uint32_t const version) const {
        void* data              = this->rep.rep;
        ::cereal::size_type len = 0;
        if (data == nullptr) {
            ar(::cereal::binary_data(&len, sizeof(len)));
        }
        else {
            len = _ntl_ALLOC(this->rep.rep);

            ar(::cereal::binary_data(&len, sizeof(len)));
            ar(::cereal::binary_data(data, len * sizeof(_ntl_gbigint)));
            ar(::cereal::make_nvp("mb", m_MSB));
        }
    }

    template <class Archive>
    typename std::enable_if<cereal::traits::is_text_archive<Archive>::value, void>::type save(
        Archive& ar, std::uint32_t const version) const {
        ar(::cereal::make_nvp("v", ToString()));
    }

    template <class Archive>
    typename std::enable_if<!cereal::traits::is_text_archive<Archive>::value, void>::type load(
        Archive& ar, std::uint32_t const version) {
        if (version > SerializedVersion()) {
<<<<<<< HEAD
            OPENFHE_THROW(lbcrypto::deserialize_error, "serialized object version " + std::to_string(version) +
=======
            PALISADE_THROW(lbcrypto::deserialize_error, "serialized object version " + std::to_string(version) +
>>>>>>> dfa6bd9b
                                                            " is from a later version of the library");
        }
        ::cereal::size_type len;
        ar(::cereal::binary_data(&len, sizeof(len)));
        if (len == 0) {
            *this = 0;
            return;
        }

        void* mem = malloc(len * sizeof(_ntl_gbigint));
        ar(::cereal::binary_data(mem, len * sizeof(_ntl_gbigint)));
        WrappedPtr<_ntl_gbigint_body, Deleter> newrep;
        newrep.rep = reinterpret_cast<_ntl_gbigint_body*>(mem);
        _ntl_gswap(&this->rep, &newrep);

        ar(::cereal::make_nvp("mb", m_MSB));
    }

    template <class Archive>
    typename std::enable_if<cereal::traits::is_text_archive<Archive>::value, void>::type load(
        Archive& ar, std::uint32_t const version) {
        if (version > SerializedVersion()) {
<<<<<<< HEAD
            OPENFHE_THROW(lbcrypto::deserialize_error, "serialized object version " + std::to_string(version) +
=======
            PALISADE_THROW(lbcrypto::deserialize_error, "serialized object version " + std::to_string(version) +
>>>>>>> dfa6bd9b
                                                            " is from a later version of the library");
        }
        std::string s;
        ar(::cereal::make_nvp("v", s));
        *this = s;
    }

    std::string SerializedObjectName() const {
        return "NTLInteger";
    }

    static uint32_t SerializedVersion() {
        return 1;
    }

private:
    // adapter kits
    void SetMSB();

    /**
   * function to return the ceiling of the input number divided by
   * the number of bits in the limb data type.  DBC this is to
   * determine how many limbs are needed for an input bitsize.
   * @param Number is the number to be divided.
   * @return the ceiling of Number/(bits in the limb data type)
   */
    // todo: rename to MSB2NLimbs()
    static usint ceilIntByUInt(const ZZ_limb_t Number);

    mutable ::cereal::size_type m_MSB;
    usint GetMSBLimb_t(ZZ_limb_t x) const;
};
// class ends

NTL_DECLARE_RELOCATABLE((myZZ*))
}  // namespace NTL

    #endif  // LBCRYPTO_MATH_HAL_BIGINTNTL_UBINTNTL_H

#endif  // WITH_NTL<|MERGE_RESOLUTION|>--- conflicted
+++ resolved
@@ -60,11 +60,7 @@
         #include "math/hal/integer.h"
         #include "math/hal/basicint.h"
 
-<<<<<<< HEAD
         #include "utils/openfhebase64.h"
-=======
-        #include "utils/palisadebase64.h"
->>>>>>> dfa6bd9b
         #include "utils/parallel.h"
         #include "utils/serializable.h"
 
@@ -747,19 +743,12 @@
     }
 
     myZZ ModMulFastConst(const myZZ& b, const myZZ& modulus, const myZZ& bInv) const {
-<<<<<<< HEAD
         OPENFHE_THROW(lbcrypto::not_implemented_error, "ModMulFastConst is not implemented for backend 6");
     }
 
     const myZZ& ModMulFastConstEq(const myZZ& b, const myZZ& modulus, const myZZ& bInv) {
         OPENFHE_THROW(lbcrypto::not_implemented_error, "ModMulFastConstEq is not implemented for backend 6");
-=======
-        PALISADE_THROW(lbcrypto::not_implemented_error, "ModMulFastConst is not implemented for backend 6");
-    }
-
-    const myZZ& ModMulFastConstEq(const myZZ& b, const myZZ& modulus, const myZZ& bInv) {
-        PALISADE_THROW(lbcrypto::not_implemented_error, "ModMulFastConstEq is not implemented for backend 6");
->>>>>>> dfa6bd9b
+
     }
 
     /**
@@ -795,11 +784,7 @@
    */
     myZZ ModInverse(const myZZ& modulus) const {
         if (modulus == myZZ(0)) {
-<<<<<<< HEAD
             OPENFHE_THROW(lbcrypto::math_error, "zero has no inverse");
-=======
-            PALISADE_THROW(lbcrypto::math_error, "zero has no inverse");
->>>>>>> dfa6bd9b
         }
         myZZ tmp(0);
         try {
@@ -811,11 +796,7 @@
             errmsg << "ModInverse exception "
                    << " this: " << *this << " modulus: " << modulus << "GCD(" << e.get_a() << "," << e.get_n() << "!=1"
                    << std::endl;
-<<<<<<< HEAD
             OPENFHE_THROW(lbcrypto::math_error, errmsg.str());
-=======
-            PALISADE_THROW(lbcrypto::math_error, errmsg.str());
->>>>>>> dfa6bd9b
         }
         return tmp;
     }
@@ -828,11 +809,7 @@
    */
     const myZZ& ModInverseEq(const myZZ& modulus) {
         if (modulus == myZZ(0)) {
-<<<<<<< HEAD
             OPENFHE_THROW(lbcrypto::math_error, "zero has no inverse");
-=======
-            PALISADE_THROW(lbcrypto::math_error, "zero has no inverse");
->>>>>>> dfa6bd9b
         }
         try {
             *this = InvMod(*this % modulus, modulus);
@@ -843,11 +820,7 @@
             errmsg << "ModInverse exception "
                    << " this: " << *this << " modulus: " << modulus << "GCD(" << e.get_a() << "," << e.get_n() << "!=1"
                    << std::endl;
-<<<<<<< HEAD
             OPENFHE_THROW(lbcrypto::math_error, errmsg.str());
-=======
-            PALISADE_THROW(lbcrypto::math_error, errmsg.str());
->>>>>>> dfa6bd9b
         }
         return *this;
     }
@@ -903,11 +876,7 @@
 
     // CONVERTING
 
-<<<<<<< HEAD
     // OpenFHE conversion methods
-=======
-    // palisade conversion methods
->>>>>>> dfa6bd9b
     uint64_t ConvertToInt() const;
 
     uint64_t ConvertToUint64() const;
@@ -990,11 +959,7 @@
 
     // STRINGS & STREAMS
 
-<<<<<<< HEAD
     // OpenFHE string conversion
-=======
-    // palisade string conversion
->>>>>>> dfa6bd9b
     const std::string ToString() const;
 
     static const std::string IntegerTypeName() {
@@ -1051,11 +1016,7 @@
     typename std::enable_if<!cereal::traits::is_text_archive<Archive>::value, void>::type load(
         Archive& ar, std::uint32_t const version) {
         if (version > SerializedVersion()) {
-<<<<<<< HEAD
             OPENFHE_THROW(lbcrypto::deserialize_error, "serialized object version " + std::to_string(version) +
-=======
-            PALISADE_THROW(lbcrypto::deserialize_error, "serialized object version " + std::to_string(version) +
->>>>>>> dfa6bd9b
                                                             " is from a later version of the library");
         }
         ::cereal::size_type len;
@@ -1078,11 +1039,7 @@
     typename std::enable_if<cereal::traits::is_text_archive<Archive>::value, void>::type load(
         Archive& ar, std::uint32_t const version) {
         if (version > SerializedVersion()) {
-<<<<<<< HEAD
             OPENFHE_THROW(lbcrypto::deserialize_error, "serialized object version " + std::to_string(version) +
-=======
-            PALISADE_THROW(lbcrypto::deserialize_error, "serialized object version " + std::to_string(version) +
->>>>>>> dfa6bd9b
                                                             " is from a later version of the library");
         }
         std::string s;
