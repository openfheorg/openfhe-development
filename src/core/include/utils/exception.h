--- conflicted
+++ resolved
@@ -98,21 +98,13 @@
 //   });
 // }
 // e.Rethrow();
-<<<<<<< HEAD
 class openfhe_error : public std::runtime_error {
-=======
-class palisade_error : public std::runtime_error {
->>>>>>> dfa6bd9b
     std::string filename;
     int linenum;
     std::string message;
 
 public:
-<<<<<<< HEAD
     openfhe_error(const std::string& file, int line, const std::string& what)
-=======
-    palisade_error(const std::string& file, int line, const std::string& what)
->>>>>>> dfa6bd9b
         : std::runtime_error(what), filename(file), linenum(line) {
         message = filename + ":" + std::to_string(linenum) + " " + what;
     }
@@ -129,7 +121,6 @@
     }
 };
 
-<<<<<<< HEAD
 class config_error : public openfhe_error {
 public:
     config_error(const std::string& file, int line, const std::string& what) : openfhe_error(file, line, what) {}
@@ -157,55 +148,16 @@
     type_error(const std::string& file, int line, const std::string& what) : openfhe_error(file, line, what) {}
 };
 
-// use this error when serializing OpenFHE objects
+// use this error when serializing openfhe objects
 class serialize_error : public openfhe_error {
 public:
     serialize_error(const std::string& file, int line, const std::string& what) : openfhe_error(file, line, what) {}
 };
 
-// use this error when deserializing OpenFHE objects
+// use this error when deserializing openfhe objects
 class deserialize_error : public openfhe_error {
 public:
     deserialize_error(const std::string& file, int line, const std::string& what) : openfhe_error(file, line, what) {}
-=======
-class config_error : public palisade_error {
-public:
-    config_error(const std::string& file, int line, const std::string& what) : palisade_error(file, line, what) {}
-};
-
-class math_error : public palisade_error {
-public:
-    math_error(const std::string& file, int line, const std::string& what) : palisade_error(file, line, what) {}
-};
-
-class not_implemented_error : public palisade_error {
-public:
-    not_implemented_error(const std::string& file, int line, const std::string& what)
-        : palisade_error(file, line, what) {}
-};
-
-class not_available_error : public palisade_error {
-public:
-    not_available_error(const std::string& file, int line, const std::string& what)
-        : palisade_error(file, line, what) {}
-};
-
-class type_error : public palisade_error {
-public:
-    type_error(const std::string& file, int line, const std::string& what) : palisade_error(file, line, what) {}
-};
-
-// use this error when serializing palisade objects
-class serialize_error : public palisade_error {
-public:
-    serialize_error(const std::string& file, int line, const std::string& what) : palisade_error(file, line, what) {}
-};
-
-// use this error when deserializing palisade objects
-class deserialize_error : public palisade_error {
-public:
-    deserialize_error(const std::string& file, int line, const std::string& what) : palisade_error(file, line, what) {}
->>>>>>> dfa6bd9b
 };
 
 #define OPENFHE_THROW(exc, expr) throw exc(__FILE__, __LINE__, (expr))
