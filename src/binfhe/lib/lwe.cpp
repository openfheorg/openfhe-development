//==================================================================================
// BSD 2-Clause License
//
// Copyright (c) 2014-2022, NJIT, Duality Technologies Inc. and other contributors
//
// All rights reserved.
//
// Author TPOC: contact@openfhe.org
//
// Redistribution and use in source and binary forms, with or without
// modification, are permitted provided that the following conditions are met:
//
// 1. Redistributions of source code must retain the above copyright notice, this
//    list of conditions and the following disclaimer.
//
// 2. Redistributions in binary form must reproduce the above copyright notice,
//    this list of conditions and the following disclaimer in the documentation
//    and/or other materials provided with the distribution.
//
// THIS SOFTWARE IS PROVIDED BY THE COPYRIGHT HOLDERS AND CONTRIBUTORS "AS IS"
// AND ANY EXPRESS OR IMPLIED WARRANTIES, INCLUDING, BUT NOT LIMITED TO, THE
// IMPLIED WARRANTIES OF MERCHANTABILITY AND FITNESS FOR A PARTICULAR PURPOSE ARE
// DISCLAIMED. IN NO EVENT SHALL THE COPYRIGHT HOLDER OR CONTRIBUTORS BE LIABLE
// FOR ANY DIRECT, INDIRECT, INCIDENTAL, SPECIAL, EXEMPLARY, OR CONSEQUENTIAL
// DAMAGES (INCLUDING, BUT NOT LIMITED TO, PROCUREMENT OF SUBSTITUTE GOODS OR
// SERVICES; LOSS OF USE, DATA, OR PROFITS; OR BUSINESS INTERRUPTION) HOWEVER
// CAUSED AND ON ANY THEORY OF LIABILITY, WHETHER IN CONTRACT, STRICT LIABILITY,
// OR TORT (INCLUDING NEGLIGENCE OR OTHERWISE) ARISING IN ANY WAY OUT OF THE USE
// OF THIS SOFTWARE, EVEN IF ADVISED OF THE POSSIBILITY OF SUCH DAMAGE.
//==================================================================================

/*
  LWE Encryption Scheme as described in
  https://eprint.iacr.org/2014/816 Full reference:
  @misc{cryptoeprint:2014:816,
    author = {Leo Ducas and Daniele Micciancio},
    title = {FHEW: Bootstrapping Homomorphic Encryption in less than a second},
    howpublished = {Cryptology ePrint Archive, Report 2014/816},
    year = {2014},
    note = {\url{https://eprint.iacr.org/2014/816}},
 */

#include "lwe.h"
#include "math/binaryuniformgenerator.h"
#include "math/discreteuniformgenerator.h"
#include "math/ternaryuniformgenerator.h"

namespace lbcrypto {

std::shared_ptr<LWEPrivateKeyImpl> LWEEncryptionScheme::KeyGen(const std::shared_ptr<LWECryptoParams> params) const {
    TernaryUniformGeneratorImpl<NativeVector> tug;
    return std::make_shared<LWEPrivateKeyImpl>(LWEPrivateKeyImpl(tug.GenerateVector(params->Getn(), params->Getq())));
}

std::shared_ptr<LWEPrivateKeyImpl> LWEEncryptionScheme::KeyGenN(const std::shared_ptr<LWECryptoParams> params) const {
    TernaryUniformGeneratorImpl<NativeVector> tug;
    return std::make_shared<LWEPrivateKeyImpl>(LWEPrivateKeyImpl(tug.GenerateVector(params->GetN(), params->GetQ())));
}

// classical LWE encryption
// a is a randomly uniform vector of dimension n; with integers mod q
// b = a*s + e + m floor(q/4) is an integer mod q
std::shared_ptr<LWECiphertextImpl> LWEEncryptionScheme::Encrypt(const std::shared_ptr<LWECryptoParams> params,
                                                                const std::shared_ptr<const LWEPrivateKeyImpl> sk,
                                                                const LWEPlaintext& m,
                                                                const LWEPlaintextModulus& p) const {
    NativeInteger q = sk->GetElement().GetModulus();
    uint32_t n      = sk->GetElement().GetLength();

    if (q % p != 0 && q.ConvertToInt() & (1 == 0)) {
        std::string errMsg = "ERROR: ciphertext modulus q needs to be divisible by plaintext modulus p.";
        PALISADE_THROW(not_implemented_error, errMsg);
    }

    NativeInteger b = (m % p) * (q / p) + params->GetDgg().GenerateInteger(q);

#if defined(BINFHE_DEBUG)
    std::cout << b % q << std::endl;
    std::cout << (m % p) * (q / p) << std::endl;
#endif

    DiscreteUniformGeneratorImpl<NativeVector> dug;
    dug.SetModulus(q);
    NativeVector a = dug.GenerateVector(n);

    NativeInteger mu = q.ComputeMu();

    const NativeVector& s = sk->GetElement();
    for (uint32_t i = 0; i < n; ++i) {
        b += a[i].ModMulFast(s[i], q, mu);
    }
    b.ModEq(q);

    return std::make_shared<LWECiphertextImpl>(LWECiphertextImpl(a, b));
}

// classical LWE decryption
// m_result = Round(4/q * (b - a*s))
void LWEEncryptionScheme::Decrypt(const std::shared_ptr<LWECryptoParams> params,
                                  const std::shared_ptr<const LWEPrivateKeyImpl> sk,
                                  const std::shared_ptr<const LWECiphertextImpl> ct, LWEPlaintext* result,
                                  const LWEPlaintextModulus& p) const {
    // TODO in the future we should add a check to make sure sk parameters match
    // the ct parameters

    // Create local variables to speed up the computations
    NativeVector a  = ct->GetA();
    uint32_t n      = sk->GetElement().GetLength();
    NativeVector s  = sk->GetElement();
    NativeInteger q = sk->GetElement().GetModulus();

    if (q % (p * 2) != 0 && q.ConvertToInt() & (1 == 0)) {
        std::string errMsg = "ERROR: ciphertext modulus q needs to be divisible by plaintext modulus p*2.";
        PALISADE_THROW(not_implemented_error, errMsg);
    }

    NativeInteger mu = q.ComputeMu();

    NativeInteger inner(0);
    for (uint32_t i = 0; i < n; ++i) {
        inner += a[i].ModMulFast(s[i], q, mu);
    }
    inner.ModEq(q);

    NativeInteger r = ct->GetB();

    r.ModSubFastEq(inner, q);

    // Alternatively, rounding can be done as
    // *result = (r.MultiplyAndRound(NativeInteger(4),q)).ConvertToInt();
    // But the method below is a more efficient way of doing the rounding
    // the idea is that Round(4/q x) = q/8 + Floor(4/q x)
    r.ModAddFastEq((q / (p * 2)), q);
    *result = ((NativeInteger(p) * r) / q).ConvertToInt();

#if defined(BINFHE_DEBUG)
    double error = (static_cast<double>(p) * (r.ConvertToDouble() - q.ConvertToInt() / (p * 2))) / q.ConvertToDouble() -
                   static_cast<double>(*result);
    std::cerr << q << " " << p << " " << r << " error:\t" << error << std::endl;
    std::cerr << error * q.ConvertToDouble() / static_cast<double>(p) << std::endl;
#endif

    return;
}

// the main rounding operation used in ModSwitch (as described in Section 3 of
// https://eprint.iacr.org/2014/816) The idea is that Round(x) = 0.5 + Floor(x)
NativeInteger RoundqQ(const NativeInteger& v, const NativeInteger& q, const NativeInteger& Q) {
    return NativeInteger((uint64_t)std::floor(0.5 + v.ConvertToDouble() * q.ConvertToDouble() / Q.ConvertToDouble()))
        .Mod(q);
}

// Modulus switching - directly applies the scale-and-round operation RoundQ
std::shared_ptr<LWECiphertextImpl> LWEEncryptionScheme::ModSwitch(
    NativeInteger q, const std::shared_ptr<const LWECiphertextImpl> ctQ) const {
    auto n = ctQ->GetA().GetLength();
    auto Q = ctQ->GetA().GetModulus();
    NativeVector a(n, q);

    for (uint32_t i = 0; i < n; ++i)
        a[i] = RoundqQ(ctQ->GetA()[i], q, Q);

    NativeInteger b = RoundqQ(ctQ->GetB(), q, Q);

    return std::make_shared<LWECiphertextImpl>(LWECiphertextImpl(a, b));
}

// Switching key as described in Section 3 of https://eprint.iacr.org/2014/816
std::shared_ptr<LWESwitchingKey> LWEEncryptionScheme::KeySwitchGen(
    const std::shared_ptr<LWECryptoParams> params, const std::shared_ptr<const LWEPrivateKeyImpl> sk,
    const std::shared_ptr<const LWEPrivateKeyImpl> skN) const {
    // Create local copies of main variables
    uint32_t n                          = params->Getn();
    uint32_t N                          = params->GetN();
    NativeInteger Q                     = params->GetqKS();
    uint32_t baseKS                     = params->GetBaseKS();
    std::vector<NativeInteger> digitsKS = params->GetDigitsKS();
    uint32_t expKS                      = digitsKS.size();

    // newSK stores negative values using modulus q
    // we need to switch to modulus Q
    NativeVector newSK = sk->GetElement();
    newSK.SwitchModulus(Q);

    NativeVector oldSKlargeQ = skN->GetElement();
    NativeVector oldSK(oldSKlargeQ.GetLength(), Q);
    for (size_t i = 0; i < oldSK.GetLength(); i++) {
        if ((oldSKlargeQ[i] == 0) || (oldSKlargeQ[i] == 1)) {
            oldSK[i] = oldSKlargeQ[i];
        }
        else {
            oldSK[i] = Q - 1;
        }
    }

    DiscreteUniformGeneratorImpl<NativeVector> dug;
    dug.SetModulus(Q);

    NativeInteger mu = Q.ComputeMu();

    std::vector<std::vector<std::vector<LWECiphertextImpl>>> resultVec(N);

#pragma omp parallel for
    for (uint32_t i = 0; i < N; ++i) {
        std::vector<std::vector<LWECiphertextImpl>> vector1(baseKS);
        for (uint32_t j = 0; j < baseKS; ++j) {
            std::vector<LWECiphertextImpl> vector2(expKS);
            for (uint32_t k = 0; k < expKS; ++k) {
                NativeInteger b =
                    (params->GetDggKS().GenerateInteger(Q)).ModAdd(oldSK[i].ModMul(j * digitsKS[k], Q), Q);

                NativeVector a = dug.GenerateVector(n);

#if NATIVEINT == 32
                for (uint32_t i = 0; i < n; ++i) {
                    b.ModAddFastEq(a[i].ModMulFast(newSK[i], Q, mu), Q);
                }
#else
                for (uint32_t i = 0; i < n; ++i) {
                    b += a[i].ModMulFast(newSK[i], Q, mu);
                }
                b.ModEq(Q);
#endif

                vector2[k] = LWECiphertextImpl(a, b);
            }
            vector1[j] = std::move(vector2);
        }
        resultVec[i] = std::move(vector1);
    }

    return std::make_shared<LWESwitchingKey>(LWESwitchingKey(resultVec));
}

// the key switching operation as described in Section 3 of
// https://eprint.iacr.org/2014/816
std::shared_ptr<LWECiphertextImpl> LWEEncryptionScheme::KeySwitch(
    const std::shared_ptr<LWECryptoParams> params, const std::shared_ptr<LWESwitchingKey> K,
    const std::shared_ptr<const LWECiphertextImpl> ctQN) const {
    uint32_t n                          = params->Getn();
    uint32_t N                          = params->GetN();
    NativeInteger Q                     = params->GetqKS();
    uint32_t baseKS                     = params->GetBaseKS();
    std::vector<NativeInteger> digitsKS = params->GetDigitsKS();
    uint32_t expKS                      = digitsKS.size();

    // creates an empty vector
    NativeVector a(n, Q);
    NativeInteger b   = ctQN->GetB();
    NativeVector aOld = ctQN->GetA();

    for (uint32_t i = 0; i < N; ++i) {
        NativeInteger atmp = aOld[i];
        for (uint32_t j = 0; j < expKS; ++j, atmp /= baseKS) {
            uint64_t a0 = (atmp % baseKS).ConvertToInt();
            for (uint32_t k = 0; k < n; ++k)
                a[k].ModSubFastEq((K->GetElements()[i][a0][j]).GetA()[k], Q);
            b.ModSubFastEq((K->GetElements()[i][a0][j]).GetB(), Q);
        }
    }

    return std::make_shared<LWECiphertextImpl>(LWECiphertextImpl(a, b));
}

<<<<<<< HEAD
=======
// noiseless LWE embedding
// a is a zero vector of dimension n; with integers mod q
// b = m floor(q/4) is an integer mod q
std::shared_ptr<LWECiphertextImpl> LWEEncryptionScheme::NoiselessEmbedding(
    const std::shared_ptr<LWECryptoParams> params,
    const LWEPlaintext &m) const {
  NativeInteger q = params->Getq();
  uint32_t n = params->Getn();

  NativeVector a(n, q);
  for (uint32_t i = 0; i < n; ++i) a[i] = 0;

  NativeInteger b = m * (q >> 2);

  return std::make_shared<LWECiphertextImpl>(LWECiphertextImpl(a, b));
}


>>>>>>> 595377cc
};  // namespace lbcrypto<|MERGE_RESOLUTION|>--- conflicted
+++ resolved
@@ -262,25 +262,21 @@
     return std::make_shared<LWECiphertextImpl>(LWECiphertextImpl(a, b));
 }
 
-<<<<<<< HEAD
-=======
 // noiseless LWE embedding
 // a is a zero vector of dimension n; with integers mod q
 // b = m floor(q/4) is an integer mod q
 std::shared_ptr<LWECiphertextImpl> LWEEncryptionScheme::NoiselessEmbedding(
-    const std::shared_ptr<LWECryptoParams> params,
-    const LWEPlaintext &m) const {
-  NativeInteger q = params->Getq();
-  uint32_t n = params->Getn();
-
-  NativeVector a(n, q);
-  for (uint32_t i = 0; i < n; ++i) a[i] = 0;
-
-  NativeInteger b = m * (q >> 2);
-
-  return std::make_shared<LWECiphertextImpl>(LWECiphertextImpl(a, b));
-}
-
-
->>>>>>> 595377cc
+    const std::shared_ptr<LWECryptoParams> params, const LWEPlaintext& m) const {
+    NativeInteger q = params->Getq();
+    uint32_t n      = params->Getn();
+
+    NativeVector a(n, q);
+    for (uint32_t i = 0; i < n; ++i)
+        a[i] = 0;
+
+    NativeInteger b = m * (q >> 2);
+
+    return std::make_shared<LWECiphertextImpl>(LWECiphertextImpl(a, b));
+}
+
 };  // namespace lbcrypto