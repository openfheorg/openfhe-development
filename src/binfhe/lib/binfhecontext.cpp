//==================================================================================
// BSD 2-Clause License
//
// Copyright (c) 2014-2022, NJIT, Duality Technologies Inc. and other contributors
//
// All rights reserved.
//
// Author TPOC: contact@openfhe.org
//
// Redistribution and use in source and binary forms, with or without
// modification, are permitted provided that the following conditions are met:
//
// 1. Redistributions of source code must retain the above copyright notice, this
//    list of conditions and the following disclaimer.
//
// 2. Redistributions in binary form must reproduce the above copyright notice,
//    this list of conditions and the following disclaimer in the documentation
//    and/or other materials provided with the distribution.
//
// THIS SOFTWARE IS PROVIDED BY THE COPYRIGHT HOLDERS AND CONTRIBUTORS "AS IS"
// AND ANY EXPRESS OR IMPLIED WARRANTIES, INCLUDING, BUT NOT LIMITED TO, THE
// IMPLIED WARRANTIES OF MERCHANTABILITY AND FITNESS FOR A PARTICULAR PURPOSE ARE
// DISCLAIMED. IN NO EVENT SHALL THE COPYRIGHT HOLDER OR CONTRIBUTORS BE LIABLE
// FOR ANY DIRECT, INDIRECT, INCIDENTAL, SPECIAL, EXEMPLARY, OR CONSEQUENTIAL
// DAMAGES (INCLUDING, BUT NOT LIMITED TO, PROCUREMENT OF SUBSTITUTE GOODS OR
// SERVICES; LOSS OF USE, DATA, OR PROFITS; OR BUSINESS INTERRUPTION) HOWEVER
// CAUSED AND ON ANY THEORY OF LIABILITY, WHETHER IN CONTRACT, STRICT LIABILITY,
// OR TORT (INCLUDING NEGLIGENCE OR OTHERWISE) ARISING IN ANY WAY OUT OF THE USE
// OF THIS SOFTWARE, EVEN IF ADVISED OF THE POSSIBILITY OF SUCH DAMAGE.
//==================================================================================

/*
  Implementation file for Boolean Circuit FHE context class
 */

#include "binfhecontext.h"
#include <string>
#include <unordered_map>

static constexpr double STD_DEV = 3.19;

namespace lbcrypto {

void BinFHEContext::GenerateBinFHEContext(uint32_t n, uint32_t N, const NativeInteger& q, const NativeInteger& Q,
                                          double std, uint32_t baseKS, uint32_t baseG, uint32_t baseR,
                                          SecretKeyDist keyDist, BINFHE_METHOD method, uint32_t numAutoKeys) {
    auto lweparams = std::make_shared<LWECryptoParams>(n, N, q, Q, Q, std, baseKS);
    auto rgswparams =
        std::make_shared<RingGSWCryptoParams>(N, Q, q, baseG, baseR, method, std, keyDist, true, numAutoKeys);
    m_params       = std::make_shared<BinFHECryptoParams>(lweparams, rgswparams);
    m_binfhescheme = std::make_shared<BinFHEScheme>(method);
}

void BinFHEContext::GenerateBinFHEContext(BINFHE_PARAMSET set, bool arbFunc, uint32_t logQ, uint32_t N,
                                          BINFHE_METHOD method, bool timeOptimization) {
    if (method != GINX)
        OPENFHE_THROW("CGGI is the only supported method");
    if (set != STD128 && set != TOY)
        OPENFHE_THROW("STD128 and TOY are the only supported sets");
    if (logQ > 29)
        OPENFHE_THROW("logQ > 29 is not supported");
    if (logQ < 11)
        OPENFHE_THROW("logQ < 11 is not supported");

    auto logQprime = 54;
    uint32_t baseG = 0;
    if (logQ > 25) {
        baseG = 1 << 14;
    }
    else if (logQ > 16) {
        baseG = 1 << 18;
    }
    else if (logQ > 11) {
        baseG = 1 << 27;
    }
    else {  // if (logQ == 11)
        baseG     = 1 << 5;
        logQprime = 27;
    }

    // choose minimum ringD satisfying sl and Q
    // if specified some larger N, security is also satisfied
    auto minRingDim  = StdLatticeParm::FindRingDim(HEStd_ternary, HEStd_128_classic, logQprime);
    uint32_t ringDim = N > minRingDim ? N : minRingDim;

    // find prime Q for NTT
    NativeInteger Q = LastPrime<NativeInteger>(logQprime, 2 * ringDim);

    // q = 2*ringDim by default for maximum plaintext space, if needed for arbitrary function evaluation, q = ringDim
    uint32_t q = arbFunc ? ringDim : 2 * ringDim;

    uint64_t qKS = uint64_t(1) << 35;

    uint32_t n      = (set == TOY) ? 32 : 1305;
    auto lweparams  = std::make_shared<LWECryptoParams>(n, ringDim, q, Q, qKS, STD_DEV, 32);
    auto rgswparams = std::make_shared<RingGSWCryptoParams>(ringDim, Q, q, baseG, 23, method, STD_DEV, UNIFORM_TERNARY,
                                                            ((logQ != 11) && timeOptimization));

    m_params           = std::make_shared<BinFHECryptoParams>(lweparams, rgswparams);
    m_binfhescheme     = std::make_shared<BinFHEScheme>(method);
    m_timeOptimization = timeOptimization;
}

void BinFHEContext::GenerateBinFHEContext(BINFHE_PARAMSET set, BINFHE_METHOD method, uint32_t num_of_parties) {
    enum { PRIME = 0 };  // value for modKS if you want to use the intermediate prime for modulus for key switching
    // clang-format off
<<<<<<< HEAD
    const std::unordered_map<BINFHE_PARAMSET, BinFHEContextParams> paramsMap({
        //               numberBits|cyclOrder|latticeParam|  mod|   modKS|  stdDev| baseKS| gadgetBase| baseRK| numAutoKeys| keyDist
        { TOY,               { 27,     1024,          64,  512,   PRIME, STD_DEV,     25,    1 <<  9,  23,     9,  UNIFORM_TERNARY} },
        { MEDIUM,            { 28,     2048,         422, 1024, 1 << 14, STD_DEV, 1 << 7,    1 << 10,  32,    10,  UNIFORM_TERNARY} },
        { STD128_LMKCDEY,    { 28,     2048,         446, 2048, 1 << 13, STD_DEV, 1 << 5,    1 << 10,  32,    10,  GAUSSIAN       } },
        { STD128_AP,         { 27,     2048,         503, 1024, 1 << 14, STD_DEV, 1 << 5,    1 <<  9,  32,    10,  UNIFORM_TERNARY} },
        { STD128,            { 27,     2048,         503, 1024, 1 << 14, STD_DEV, 1 << 5,    1 <<  9,  32,    10,  UNIFORM_TERNARY} },
        { STD192,            { 37,     4096,         805, 1024, 1 << 15, STD_DEV,     32,    1 << 13,  32,    10,  UNIFORM_TERNARY} },
        { STD256,            { 29,     4096,         990, 2048, 1 << 14, STD_DEV, 1 << 7,    1 <<  8,  46,    10,  UNIFORM_TERNARY} },
        { STD128Q,           { 25,     2048,         534, 1024, 1 << 14, STD_DEV,     32,    1 <<  7,  32,    10,  UNIFORM_TERNARY} },
        { STD128Q_LMKCDEY,   { 27,     2048,         448, 2048, 1 << 13, STD_DEV,     32,    1 <<  9,  32,    10,  GAUSSIAN       } },
        { STD128Q_LMKCDEY_T, { 53,     4096,         524, 4096, 1 << 15, STD_DEV,     32,    1 <<  9,  32,    10,  GAUSSIAN       } },
        { STD192Q,           { 35,     4096,         875, 1024, 1 << 15, STD_DEV,     32,    1 << 12,  32,    10,  UNIFORM_TERNARY} },
        { STD256Q,           { 27,     4096,        1225, 1024, 1 << 16, STD_DEV,     16,    1 <<  7,  32,    10,  UNIFORM_TERNARY} },
        { STD128_3,          { 27,     2048,         541, 1024, 1 << 15, STD_DEV,     32,    1 <<  7,  32,    10,  UNIFORM_TERNARY} },
        { STD128_3_LMKCDEY,  { 28,     2048,         485, 1024, 1 << 15, STD_DEV,     32,    1 << 10,  32,    10,  GAUSSIAN       } },
        { STD128Q_3,         { 50,     4096,         575, 2048, 1 << 15, STD_DEV,     32,    1 << 25,  32,    10,  UNIFORM_TERNARY} },
        { STD128Q_3_LMKCDEY, { 27,     2048,         524, 1024, 1 << 15, STD_DEV,     32,    1 <<  9,  32,    10,  GAUSSIAN       } },
        { STD192Q_3,         { 34,     4096,         922, 2048, 1 << 16, STD_DEV,     16,    1 << 12,  32,    10,  UNIFORM_TERNARY} },
        { STD256Q_3,         { 27,     4096,        1400, 4096, 1 << 16, STD_DEV,     21,    1 <<  6,  32,    10,  UNIFORM_TERNARY} },
        { STD128_4,          { 27,     2048,         541, 2048, 1 << 15, STD_DEV,     32,    1 <<  7,  32,    10,  UNIFORM_TERNARY} },
        { STD128_4_LMKCDEY,  { 28,     2048,         522, 2048, 1 << 15, STD_DEV,     32,    1 << 10,  32,    10,  GAUSSIAN       } },
        { STD128Q_4,         { 50,     4096,         647, 2048, 1 << 16, STD_DEV,     16,    1 << 25,  32,    10,  UNIFORM_TERNARY} },
        { STD128Q_4_LMKCDEY, { 27,     2048,         524, 2048, 1 << 15, STD_DEV,     32,    1 <<  7,  32,    10,  GAUSSIAN       } },
        { STD192Q_4,         { 34,     4096,         980, 2048, 1 << 17, STD_DEV,     16,    1 << 12,  32,    10,  UNIFORM_TERNARY} },
        { STD256Q_4,         { 27,     4096,        1625, 4096, 1 << 21, STD_DEV,     16,    1 <<  6,  32,    10,  UNIFORM_TERNARY} },
        { SIGNED_MOD_TEST,   { 28,     2048,         512, 1024,   PRIME, STD_DEV,     25,    1 <<  7,  23,    10,  UNIFORM_TERNARY} },
    });
=======
    static const std::unordered_map<BINFHE_PARAMSET, BinFHEContextParams> paramsMap{
    //  { BINFHE_PARAMSET      { bits, cycOrder, latParam, modq,   modKS,  stdDev, Bks,        Bg, Brk, autoKeys,         keyDist } },
        { TOY,                 {   27,     1024,       64,  512,   PRIME, STD_DEV,  25,       512,  23,        9, UNIFORM_TERNARY } },
        { MEDIUM,              {   28,     2048,      422, 1024,   16384, STD_DEV, 128,      1024,  32,       10, UNIFORM_TERNARY } },
        { STD128_AP,           {   27,     2048,      503, 1024,   16384, STD_DEV,  32,       512,  32,       10, UNIFORM_TERNARY } },
        { STD128,              {   27,     2048,      503, 1024,   16384, STD_DEV,  32,       512,  32,       10, UNIFORM_TERNARY } },
        { STD128_3,            {   27,     2048,      595, 1024,   65536, STD_DEV,  64,       128,  32,       10, UNIFORM_TERNARY } },
        { STD128_4,            {   27,     2048,      595, 2048,   65536, STD_DEV,  64,       128,  32,       10, UNIFORM_TERNARY } },
        { STD128Q,             {   25,     2048,      534, 1024,   16384, STD_DEV,  32,       128,  32,       10, UNIFORM_TERNARY } },
        { STD128Q_3,           {   50,     4096,      600, 2048,   32768, STD_DEV,  32,  33554432,  32,       10, UNIFORM_TERNARY } },
        { STD128Q_4,           {   50,     4096,      641, 2048,   65536, STD_DEV,  64,  33554432,  32,       10, UNIFORM_TERNARY } },
        { STD192,              {   37,     4096,      790, 2048,   16384, STD_DEV,  32,    524288,  32,       10, UNIFORM_TERNARY } },
        { STD192_3,            {   37,     4096,      875, 4096,   65536, STD_DEV,  64,    524288,  32,       10, UNIFORM_TERNARY } },
        { STD192_4,            {   37,     4096,      875, 4096,   65536, STD_DEV,  64,      8192,  32,       10, UNIFORM_TERNARY } },
        { STD192Q,             {   35,     4096,      875, 1024,   32768, STD_DEV,  32,      4096,  32,       10, UNIFORM_TERNARY } },
        { STD192Q_3,           {   34,     4096,      922, 2048,   65536, STD_DEV,  16,      4096,  32,       10, UNIFORM_TERNARY } },
        { STD192Q_4,           {   34,     4096,      980, 2048,  131072, STD_DEV,  16,      4096,  32,       10, UNIFORM_TERNARY } },
        { STD256,              {   29,     4096,     1076, 2048,   32768, STD_DEV,  32,      1024,  32,       10, UNIFORM_TERNARY } },
        { STD256_3,            {   29,     4096,     1145, 2048,   65536, STD_DEV,  64,       256,  32,       10, UNIFORM_TERNARY } },
        { STD256_4,            {   29,     4096,     1145, 4096,   65536, STD_DEV,  64,       256,  32,       10, UNIFORM_TERNARY } },
        { STD256Q,             {   27,     4096,     1225, 1024,   65536, STD_DEV,  16,       128,  32,       10, UNIFORM_TERNARY } },
        { STD256Q_3,           {   27,     4096,     1400, 4096,   65536, STD_DEV,  21,        64,  32,       10, UNIFORM_TERNARY } },
        { STD256Q_4,           {   27,     4096,     1625, 4096, 2097152, STD_DEV,  16,        64,  32,       10, UNIFORM_TERNARY } },
        { STD128_LMKCDEY,      {   28,     2048,      447, 2048,   16384, STD_DEV,  32,      1024,  32,       10,        GAUSSIAN } },
        { STD128Q_LMKCDEY,     {   27,     2048,      483, 2048,   16384, STD_DEV,  32,       512,  32,       10,        GAUSSIAN } },
        { STD192_LMKCDEY,      {   39,     4096,      716, 2048,   32768, STD_DEV,  32,   1048576,  32,       10,        GAUSSIAN } },
        { STD192Q_LMKCDEY,     {   36,     4096,      776, 4096,   32768, STD_DEV,  32,    262144,  32,       10,        GAUSSIAN } },
        { STD256_LMKCDEY,      {   30,     4096,      939, 2048,   32768, STD_DEV,  32,      1024,  32,       10,        GAUSSIAN } },
        { STD256Q_LMKCDEY,     {   28,     4096,     1019, 4096,   32768, STD_DEV,  32,      1024,  32,       10,        GAUSSIAN } },
        { LPF_STD128,          {   27,     2048,      556, 1024,   32768, STD_DEV,  32,       128,  32,       10, UNIFORM_TERNARY } },
        { LPF_STD128Q,         {   25,     2048,      645, 2048,   65536, STD_DEV,  64,       128,  32,       10, UNIFORM_TERNARY } },
        { LPF_STD128_LMKCDEY,  {   28,     2048,      593, 2048,  131072, STD_DEV,  64,        64,  32,       10,        GAUSSIAN } },
        { LPF_STD128Q_LMKCDEY, {   27,     2048,      662, 2048,  262144, STD_DEV,  64,        64,  32,       10,        GAUSSIAN } },
        { SIGNED_MOD_TEST,     {   28,     2048,      512, 1024,   PRIME, STD_DEV,  25,       128,  23,       10,  UNIFORM_TERNARY} },
    };
>>>>>>> 45430121
    // clang-format on

    auto search = paramsMap.find(set);
    if (paramsMap.end() == search)
        OPENFHE_THROW("unknown parameter set");
    auto& params = search->second;

    auto Q         = LastPrime<NativeInteger>(params.numberBits, params.cyclOrder);
    auto ringDim   = params.cyclOrder >> 1;
    auto lweparams = std::make_shared<LWECryptoParams>(params.latticeParam, ringDim, params.mod, Q,
                                                       (params.modKS == PRIME ? Q : params.modKS), params.stdDev,
                                                       params.baseKS, params.keyDist);
    auto rgswparams =
        std::make_shared<RingGSWCryptoParams>(ringDim, Q, params.mod, params.gadgetBase, params.baseRK, method,
                                              params.stdDev, params.keyDist, false, params.numAutoKeys);
    m_params = std::make_shared<BinFHECryptoParams>(lweparams, rgswparams);

    // TODO: add check that (method == LMKCDEY) for LMKCDEY-optimized BINFHE_PARAMSETs
    m_binfhescheme = std::make_shared<BinFHEScheme>(method);
    // TODO: captured with serialize/deserialize?
    m_binfhescheme->set_num_of_parties(num_of_parties);
}

void BinFHEContext::GenerateBinFHEContext(const BinFHEContextParams& params, BINFHE_METHOD method) {
    enum { PRIME = 0 };  // value for modKS if you want to use the intermediate prime for modulus for key switching

    auto Q         = LastPrime<NativeInteger>(params.numberBits, params.cyclOrder);
    auto ringDim   = params.cyclOrder >> 1;
    auto lweparams = std::make_shared<LWECryptoParams>(params.latticeParam, ringDim, params.mod, Q,
                                                       (params.modKS == PRIME ? Q : params.modKS), params.stdDev,
                                                       params.baseKS, params.keyDist);
    auto rgswparams =
        std::make_shared<RingGSWCryptoParams>(ringDim, Q, params.mod, params.gadgetBase, params.baseRK, method,
                                              params.stdDev, params.keyDist, false, params.numAutoKeys);
    m_params       = std::make_shared<BinFHECryptoParams>(lweparams, rgswparams);
    m_binfhescheme = std::make_shared<BinFHEScheme>(method);
}

LWEPrivateKey BinFHEContext::KeyGen() const {
    auto&& LWEParams = m_params->GetLWEParams();
    if (LWEParams->GetKeyDist() == GAUSSIAN)
        return m_LWEscheme->KeyGenGaussian(LWEParams->Getn(), LWEParams->GetqKS());
    return m_LWEscheme->KeyGen(LWEParams->Getn(), LWEParams->GetqKS());
}

LWEKeyPair BinFHEContext::MultipartyKeyGen(const std::vector<LWEPrivateKey>& privateKeyVec) {
    auto& LWEParams = m_params->GetLWEParams();
    return m_LWEscheme->MultipartyKeyGen(privateKeyVec, LWEParams);
}

void BinFHEContext::MultiPartyKeyGen(ConstLWEPrivateKey LWEsk, const NativePoly& zN, const LWEPublicKey publicKey,
                                     LWESwitchingKey prevkskey, bool leadFlag) {
    auto& LWEParams  = m_params->GetLWEParams();
    auto& RGSWParams = m_params->GetRingGSWParams();

    auto temp = RGSWParams->GetBaseG();

    // if (m_BTKey_map.size() != 0) {
    //    m_BTKey = m_BTKey_map[temp];
    // }
    // else {
    m_BTKey           = m_binfhescheme->MultiPartyKeyGen(LWEParams, LWEsk, zN, publicKey, prevkskey, leadFlag);
    m_BTKey_map[temp] = m_BTKey;
    // }
}
LWEPublicKey BinFHEContext::MultipartyPubKeyGen(const LWEPrivateKey skN, const LWEPublicKey publicKey) {
    auto& LWEParams = m_params->GetLWEParams();
    return m_LWEscheme->MultipartyPubKeyGen(skN, publicKey, LWEParams);
}

NativePoly BinFHEContext::RGSWKeygen() {
    return m_binfhescheme->RGSWKeyGen(m_params);
}

LWEPrivateKey BinFHEContext::KeyGenN() const {
    auto&& LWEParams = m_params->GetLWEParams();
    if (LWEParams->GetKeyDist() == GAUSSIAN)
        return m_LWEscheme->KeyGenGaussian(LWEParams->GetN(), LWEParams->GetQ());
    return m_LWEscheme->KeyGen(LWEParams->GetN(), LWEParams->GetQ());
}

LWEKeyPair BinFHEContext::KeyGenPair() const {
    return m_LWEscheme->KeyGenPair(m_params->GetLWEParams());
}

LWEPublicKey BinFHEContext::PubKeyGen(ConstLWEPrivateKey& sk) const {
    return m_LWEscheme->PubKeyGen(m_params->GetLWEParams(), sk);
}

LWECiphertext BinFHEContext::Encrypt(ConstLWEPrivateKey& sk, LWEPlaintext m, BINFHE_OUTPUT output,
                                     LWEPlaintextModulus p, const NativeInteger& mod) const {
    auto&& LWEParams = m_params->GetLWEParams();

    auto ct = m_LWEscheme->Encrypt(LWEParams, sk, m, p, (mod == 0 ? LWEParams->Getq() : mod));

    // BINFHE_OUTPUT is kept as it is for backward compatibility but
    // this logic is obsolete now and commented out
    // if ((output != FRESH) && (p == 4)) {
    //    ct = m_binfhescheme->Bootstrap(m_params, m_BTKey, ct);
    //}
    return ct;
}

LWECiphertext BinFHEContext::Encrypt(ConstLWEPublicKey& pk, LWEPlaintext m, BINFHE_OUTPUT output, LWEPlaintextModulus p,
                                     const NativeInteger& mod) const {
    auto&& LWEParams = m_params->GetLWEParams();

    auto ct = m_LWEscheme->EncryptN(LWEParams, pk, m, p, (mod == 0 ? LWEParams->GetQ() : mod));

    // Switch from ct of modulus Q and dimension N to smaller q and n
    // This is done by default while calling Encrypt but the output could
    // be set to LARGE_DIM to skip this switching
    if (output == SMALL_DIM)
        return SwitchCTtoqn(m_BTKey.KSkey, ct);
    return ct;
}

LWECiphertext BinFHEContext::SwitchCTtoqn(ConstLWESwitchingKey& ksk, ConstLWECiphertext& ct) const {
    auto&& LWEParams = m_params->GetLWEParams();
    if ((ct->GetLength() != LWEParams->GetN()) && (ct->GetModulus() != LWEParams->GetQ()))
        OPENFHE_THROW("ciphertext dimension and modulus are not large N and Q");
    return m_LWEscheme->SwitchCTtoqn(LWEParams, ksk, ct);
}

void BinFHEContext::Decrypt(ConstLWEPrivateKey& sk, ConstLWECiphertext& ct, LWEPlaintext* result,
                            LWEPlaintextModulus p) const {
    m_LWEscheme->Decrypt(m_params->GetLWEParams(), sk, ct, result, p);
}
LWECiphertext BinFHEContext::MultipartyDecryptLead(ConstLWEPrivateKey sk, ConstLWECiphertext ct,
                                                   const LWEPlaintextModulus& p) const {
    auto& LWEParams = m_params->GetLWEParams();
    return m_LWEscheme->MultipartyDecryptLead(LWEParams, sk, ct, p);
}
LWECiphertext BinFHEContext::MultipartyDecryptMain(ConstLWEPrivateKey sk, ConstLWECiphertext ct,
                                                   const LWEPlaintextModulus& p) const {
    auto& LWEParams = m_params->GetLWEParams();
    return m_LWEscheme->MultipartyDecryptMain(LWEParams, sk, ct, p);
}
void BinFHEContext::MultipartyDecryptFusion(const std::vector<LWECiphertext>& partialCiphertextVec,
                                            LWEPlaintext* plaintext, const LWEPlaintextModulus& p) const {
    m_LWEscheme->MultipartyDecryptFusion(partialCiphertextVec, plaintext);
}

LWESwitchingKey BinFHEContext::KeySwitchGen(ConstLWEPrivateKey& sk, ConstLWEPrivateKey& skN) const {
    return m_LWEscheme->KeySwitchGen(m_params->GetLWEParams(), sk, skN);
}

NativePoly BinFHEContext::Generateacrs() {
    auto& RGSWParams = m_params->GetRingGSWParams();
    return m_binfhescheme->Generateacrs(RGSWParams);
}

std::vector<NativePoly> BinFHEContext::GenerateCRS() {
    auto& RGSWParams  = m_params->GetRingGSWParams();
    uint32_t digitsG2 = (RGSWParams->GetDigitsG() - 1) << 1;
    std::vector<NativePoly> acrs(digitsG2);
    for (uint32_t i = 0; i < digitsG2; i++) {
        acrs[i] = Generateacrs();
    }
    return acrs;
}

std::vector<std::vector<NativePoly>> BinFHEContext::GenerateCRSVector() {
    auto& RGSWParams = m_params->GetRingGSWParams();
    uint32_t digitsG = RGSWParams->GetDigitsG() - 1;
    uint32_t w       = RGSWParams->GetNumAutoKeys() + 1;
    std::vector<std::vector<NativePoly>> acrs(w, std::vector<NativePoly>(digitsG));
    for (uint32_t i = 0; i < w; i++) {
        for (uint32_t k = 0; k < digitsG; k++) {
            acrs[i][k] = Generateacrs();
        }
    }
    return acrs;
}

std::vector<std::vector<std::vector<NativePoly>>> BinFHEContext::GenerateCRSMatrix(uint32_t m, uint32_t n) {
    std::vector<std::vector<std::vector<NativePoly>>> acrs(m, std::vector<std::vector<NativePoly>>(n));
    for (uint32_t i = 0; i < m; i++) {
        for (uint32_t k = 0; k < n; k++) {
            acrs[i][k] = GenerateCRS();
        }
    }
    return acrs;
}

NativePoly BinFHEContext::RGSWKeyGen() const {
    return m_binfhescheme->RGSWKeyGen(m_params);
}
// RingGSWCiphertext
RingGSWEvalKey BinFHEContext::RGSWEncrypt(NativePoly acrs, const NativePoly& skNTT, const LWEPlaintext& m,
                                          bool leadFlag) const {
    auto& RGSWParams = m_params->GetRingGSWParams();
    return m_binfhescheme->RGSWEncrypt(RGSWParams, acrs, skNTT, m, leadFlag);
}

// RingGSWCiphertext
RingGSWEvalKey BinFHEContext::RGSWEncrypt(const std::vector<NativePoly>& acrs, const NativePoly& skNTT,
                                          const LWEPlaintext& m, bool leadFlag) const {
    auto& RGSWParams = m_params->GetRingGSWParams();
    return m_binfhescheme->RGSWEncrypt(RGSWParams, acrs, skNTT, m, leadFlag);
}

// RingGSWCiphertext
RingGSWEvalKey BinFHEContext::RGSWEvalAdd(RingGSWEvalKey a, RingGSWEvalKey b) {
    return m_binfhescheme->RGSWEvalAdd(a, b);
}

RingGSWACCKey BinFHEContext::RGSWClone(RingGSWEvalKey a, uint32_t n) {
    // for lmkcdey - 2nd index 0 for btkey, 2nd index 1 for auto key
    RingGSWACCKey rgswe1 = std::make_shared<RingGSWACCKeyImpl>(1, 2, n);
    for (size_t j = 0; j < 2; j++) {
        for (size_t i = 0; i < n; i++) {
            (*rgswe1)[0][j][i] = a;
        }
    }
    return rgswe1;
}

RingGSWEvalKey BinFHEContext::RGSWEvalMultAdd(RingGSWEvalKey a, RingGSWEvalKey b, int32_t si) {
    return m_binfhescheme->RGSWEvalMultAdd(m_params->GetRingGSWParams(), a, b, si);
}

LWEPlaintext BinFHEContext::RGSWDecrypt(RingGSWEvalKey ct, const NativePoly& skNTT) const {
    auto& RGSWParams = m_params->GetRingGSWParams();
    return m_binfhescheme->RGSWDecrypt(RGSWParams, ct, skNTT);
}

RingGSWEvalKey BinFHEContext::KeyGenAuto(const NativePoly& skNTT, LWEPlaintext k) const {
    return m_binfhescheme->KeyGenAuto(m_params, skNTT, k);
}

RingGSWEvalKey BinFHEContext::MultiPartyKeyGenAuto(const RingGSWEvalKey prevautokey, const NativePoly& skNTT,
                                                   const LWEPlaintext& k, std::vector<NativePoly> acrsauto,
                                                   bool leadFlag) const {
    return m_binfhescheme->MultiPartyKeyGenAuto(m_params, prevautokey, skNTT, k, acrsauto, leadFlag);
}

void BinFHEContext::Automorphism(const NativeInteger& a, ConstRingGSWEvalKey& ak, RLWECiphertext& acc) const {
    m_binfhescheme->Automorphism(m_params, a, ak, acc);
}

void BinFHEContext::BTKeyGen(ConstLWEPrivateKey& sk, KEYGEN_MODE keygenMode) {
    auto&& RGSWParams = m_params->GetRingGSWParams();

    auto temp = RGSWParams->GetBaseG();

    if (m_timeOptimization) {
        for (auto&& [k, v] : RGSWParams->GetGPowerMap()) {
            RGSWParams->Change_BaseG(k);
            m_BTKey_map[k] = m_binfhescheme->KeyGen(m_params, sk, keygenMode);
        }
        RGSWParams->Change_BaseG(temp);
    }

    if (m_BTKey_map.size() != 0) {
        m_BTKey = m_BTKey_map[temp];
    }
    else {
        m_BTKey           = m_binfhescheme->KeyGen(m_params, sk, keygenMode);
        m_BTKey_map[temp] = m_BTKey;
    }
}

void BinFHEContext::BTKeyGenTest(ConstLWEPrivateKey sk, NativePoly skNPoly, NativePoly acrs, LWESwitchingKey kskey,
                                 KEYGEN_MODE keygenMode) {
    auto& RGSWParams = m_params->GetRingGSWParams();

    auto temp = RGSWParams->GetBaseG();

    m_BTKey           = m_binfhescheme->KeyGenTest(m_params, sk, skNPoly, acrs, kskey, keygenMode);
    m_BTKey_map[temp] = m_BTKey;
}

void BinFHEContext::MultipartyBTKeyGen(ConstLWEPrivateKey sk, RingGSWACCKey prevbtkey, NativePoly zkey,
                                       std::vector<std::vector<NativePoly>> acrsauto,
                                       std::vector<RingGSWEvalKey> rgswenc0, LWESwitchingKey prevkskey, bool leadFlag) {
    auto& RGSWParams = m_params->GetRingGSWParams();
    auto temp        = RGSWParams->GetBaseG();

    // if (m_BTKey_map.size() != 0) {
    //    m_BTKey = m_BTKey_map[temp];
    // }
    // else {
    m_BTKey           = m_binfhescheme->MultipartyBTKeyGen(m_params, sk, prevbtkey, zkey, acrsauto, rgswenc0, prevkskey,
                                                           m_binfhescheme->get_num_of_parties(), leadFlag);
    m_BTKey_map[temp] = m_BTKey;
    // }
    return;
}

LWECiphertext BinFHEContext::EvalBinGate(const BINGATE gate, ConstLWECiphertext& ct1, ConstLWECiphertext& ct2,
                                         bool extended) const {
    return m_binfhescheme->EvalBinGate(m_params, gate, m_BTKey, ct1, ct2, (m_extended || extended));
}

LWECiphertext BinFHEContext::EvalBinGate(const BINGATE gate, const std::vector<LWECiphertext>& ctvector) const {
    return m_binfhescheme->EvalBinGate(m_params, gate, m_BTKey, ctvector);
}

LWECiphertext BinFHEContext::Bootstrap(ConstLWECiphertext& ct) const {
    return m_binfhescheme->Bootstrap(m_params, m_BTKey, ct);
}

LWECiphertext BinFHEContext::EvalNOT(ConstLWECiphertext& ct) const {
    return m_binfhescheme->EvalNOT(m_params, ct);
}

LWECiphertext BinFHEContext::EvalConstant(bool value) const {
    return m_LWEscheme->NoiselessEmbedding(m_params->GetLWEParams(), value);
}

LWECiphertext BinFHEContext::EvalFunc(ConstLWECiphertext& ct, const std::vector<NativeInteger>& LUT) const {
    return m_binfhescheme->EvalFunc(m_params, m_BTKey, ct, LUT, GetBeta());
}

LWECiphertext BinFHEContext::EvalFloor(ConstLWECiphertext& ct, uint32_t roundbits) const {
    //    auto q = m_params->GetLWEParams()->Getq().ConvertToInt();
    //    if (roundbits != 0) {
    //        NativeInteger newp = this->GetMaxPlaintextSpace();
    //        SetQ(q / newp * (1 << roundbits));
    //    }
    //    SetQ(q);
    //    return res;
    return m_binfhescheme->EvalFloor(m_params, m_BTKey, ct, GetBeta(), roundbits);
}

LWECiphertext BinFHEContext::EvalSign(ConstLWECiphertext& ct, bool schemeSwitch) {
    return m_binfhescheme->EvalSign(std::make_shared<BinFHECryptoParams>(*m_params), m_BTKey_map, ct, GetBeta(),
                                    schemeSwitch);
}

std::vector<LWECiphertext> BinFHEContext::EvalDecomp(ConstLWECiphertext& ct) {
    return m_binfhescheme->EvalDecomp(m_params, m_BTKey_map, ct, GetBeta());
}

std::vector<NativeInteger> BinFHEContext::GenerateLUTviaFunction(NativeInteger (*f)(NativeInteger m, NativeInteger p),
                                                                 NativeInteger p) {
    if (!IsPowerOfTwo(p.ConvertToInt<BasicInteger>()))
        OPENFHE_THROW("plaintext p not power of two");

    NativeInteger q{GetParams()->GetLWEParams()->Getq()};
    NativeInteger x{0};

    std::vector<NativeInteger> vec(q.ConvertToInt(), q / p);
    for (size_t i = 0; i < vec.size(); ++i, x += p) {
        vec[i] *= f(x / q, p);  // x/q = (i*p)/q = i/(q/p)
        if (vec[i] >= q)        // (f(x/q, p) >= p) --> (f(x/q, p)*(q/p) >= q)
            OPENFHE_THROW("input function should output in Z_{p_output}");
    }
    return vec;
}

}  // namespace lbcrypto<|MERGE_RESOLUTION|>--- conflicted
+++ resolved
@@ -104,36 +104,6 @@
 void BinFHEContext::GenerateBinFHEContext(BINFHE_PARAMSET set, BINFHE_METHOD method, uint32_t num_of_parties) {
     enum { PRIME = 0 };  // value for modKS if you want to use the intermediate prime for modulus for key switching
     // clang-format off
-<<<<<<< HEAD
-    const std::unordered_map<BINFHE_PARAMSET, BinFHEContextParams> paramsMap({
-        //               numberBits|cyclOrder|latticeParam|  mod|   modKS|  stdDev| baseKS| gadgetBase| baseRK| numAutoKeys| keyDist
-        { TOY,               { 27,     1024,          64,  512,   PRIME, STD_DEV,     25,    1 <<  9,  23,     9,  UNIFORM_TERNARY} },
-        { MEDIUM,            { 28,     2048,         422, 1024, 1 << 14, STD_DEV, 1 << 7,    1 << 10,  32,    10,  UNIFORM_TERNARY} },
-        { STD128_LMKCDEY,    { 28,     2048,         446, 2048, 1 << 13, STD_DEV, 1 << 5,    1 << 10,  32,    10,  GAUSSIAN       } },
-        { STD128_AP,         { 27,     2048,         503, 1024, 1 << 14, STD_DEV, 1 << 5,    1 <<  9,  32,    10,  UNIFORM_TERNARY} },
-        { STD128,            { 27,     2048,         503, 1024, 1 << 14, STD_DEV, 1 << 5,    1 <<  9,  32,    10,  UNIFORM_TERNARY} },
-        { STD192,            { 37,     4096,         805, 1024, 1 << 15, STD_DEV,     32,    1 << 13,  32,    10,  UNIFORM_TERNARY} },
-        { STD256,            { 29,     4096,         990, 2048, 1 << 14, STD_DEV, 1 << 7,    1 <<  8,  46,    10,  UNIFORM_TERNARY} },
-        { STD128Q,           { 25,     2048,         534, 1024, 1 << 14, STD_DEV,     32,    1 <<  7,  32,    10,  UNIFORM_TERNARY} },
-        { STD128Q_LMKCDEY,   { 27,     2048,         448, 2048, 1 << 13, STD_DEV,     32,    1 <<  9,  32,    10,  GAUSSIAN       } },
-        { STD128Q_LMKCDEY_T, { 53,     4096,         524, 4096, 1 << 15, STD_DEV,     32,    1 <<  9,  32,    10,  GAUSSIAN       } },
-        { STD192Q,           { 35,     4096,         875, 1024, 1 << 15, STD_DEV,     32,    1 << 12,  32,    10,  UNIFORM_TERNARY} },
-        { STD256Q,           { 27,     4096,        1225, 1024, 1 << 16, STD_DEV,     16,    1 <<  7,  32,    10,  UNIFORM_TERNARY} },
-        { STD128_3,          { 27,     2048,         541, 1024, 1 << 15, STD_DEV,     32,    1 <<  7,  32,    10,  UNIFORM_TERNARY} },
-        { STD128_3_LMKCDEY,  { 28,     2048,         485, 1024, 1 << 15, STD_DEV,     32,    1 << 10,  32,    10,  GAUSSIAN       } },
-        { STD128Q_3,         { 50,     4096,         575, 2048, 1 << 15, STD_DEV,     32,    1 << 25,  32,    10,  UNIFORM_TERNARY} },
-        { STD128Q_3_LMKCDEY, { 27,     2048,         524, 1024, 1 << 15, STD_DEV,     32,    1 <<  9,  32,    10,  GAUSSIAN       } },
-        { STD192Q_3,         { 34,     4096,         922, 2048, 1 << 16, STD_DEV,     16,    1 << 12,  32,    10,  UNIFORM_TERNARY} },
-        { STD256Q_3,         { 27,     4096,        1400, 4096, 1 << 16, STD_DEV,     21,    1 <<  6,  32,    10,  UNIFORM_TERNARY} },
-        { STD128_4,          { 27,     2048,         541, 2048, 1 << 15, STD_DEV,     32,    1 <<  7,  32,    10,  UNIFORM_TERNARY} },
-        { STD128_4_LMKCDEY,  { 28,     2048,         522, 2048, 1 << 15, STD_DEV,     32,    1 << 10,  32,    10,  GAUSSIAN       } },
-        { STD128Q_4,         { 50,     4096,         647, 2048, 1 << 16, STD_DEV,     16,    1 << 25,  32,    10,  UNIFORM_TERNARY} },
-        { STD128Q_4_LMKCDEY, { 27,     2048,         524, 2048, 1 << 15, STD_DEV,     32,    1 <<  7,  32,    10,  GAUSSIAN       } },
-        { STD192Q_4,         { 34,     4096,         980, 2048, 1 << 17, STD_DEV,     16,    1 << 12,  32,    10,  UNIFORM_TERNARY} },
-        { STD256Q_4,         { 27,     4096,        1625, 4096, 1 << 21, STD_DEV,     16,    1 <<  6,  32,    10,  UNIFORM_TERNARY} },
-        { SIGNED_MOD_TEST,   { 28,     2048,         512, 1024,   PRIME, STD_DEV,     25,    1 <<  7,  23,    10,  UNIFORM_TERNARY} },
-    });
-=======
     static const std::unordered_map<BINFHE_PARAMSET, BinFHEContextParams> paramsMap{
     //  { BINFHE_PARAMSET      { bits, cycOrder, latParam, modq,   modKS,  stdDev, Bks,        Bg, Brk, autoKeys,         keyDist } },
         { TOY,                 {   27,     1024,       64,  512,   PRIME, STD_DEV,  25,       512,  23,        9, UNIFORM_TERNARY } },
@@ -167,9 +137,9 @@
         { LPF_STD128Q,         {   25,     2048,      645, 2048,   65536, STD_DEV,  64,       128,  32,       10, UNIFORM_TERNARY } },
         { LPF_STD128_LMKCDEY,  {   28,     2048,      593, 2048,  131072, STD_DEV,  64,        64,  32,       10,        GAUSSIAN } },
         { LPF_STD128Q_LMKCDEY, {   27,     2048,      662, 2048,  262144, STD_DEV,  64,        64,  32,       10,        GAUSSIAN } },
+        { STD128Q_LMKCDEY_T,   {   53,     4096,      524, 4096,   32768, STD_DEV,  32,       512,  32,       10,        GAUSSIAN } },
         { SIGNED_MOD_TEST,     {   28,     2048,      512, 1024,   PRIME, STD_DEV,  25,       128,  23,       10,  UNIFORM_TERNARY} },
     };
->>>>>>> 45430121
     // clang-format on
 
     auto search = paramsMap.find(set);
