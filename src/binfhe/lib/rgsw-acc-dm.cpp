--- conflicted
+++ resolved
@@ -116,11 +116,7 @@
 }
 
 // AP Accumulation as described in https://eprint.iacr.org/2020/086
-<<<<<<< HEAD
-void RingGSWAccumulatorDM::AddToAccDM(const std::shared_ptr<RingGSWCryptoParams> params, const RingGSWEvalKey ek,
-=======
 void RingGSWAccumulatorDM::AddToAccDM(const std::shared_ptr<RingGSWCryptoParams>& params, ConstRingGSWEvalKey& ek,
->>>>>>> a485df1a
                                       RLWECiphertext& acc) const {
     std::vector<NativePoly> ct(acc->GetElements());
     ct[0].SetFormat(Format::COEFFICIENT);
