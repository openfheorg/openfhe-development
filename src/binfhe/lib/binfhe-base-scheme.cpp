--- conflicted
+++ resolved
@@ -351,21 +351,7 @@
                                         const RingGSWBTKey& EK, ConstLWECiphertext& ct1, ConstLWECiphertext& ct2,
                                         bool extended) const {
     if (ct1 == ct2)
-<<<<<<< HEAD
-        OPENFHE_THROW(config_error, "Input ciphertexts should be independant");
-
-    // By default, we compute XOR/XNOR using a combination of AND, OR, and NOT gates
-    if ((gate == XOR) || (gate == XNOR)) {
-        const auto& ctAND1 = EvalBinGate(params, AND, EK, ct1, EvalNOT(params, ct2), extended);
-        const auto& ctAND2 = EvalBinGate(params, AND, EK, EvalNOT(params, ct1), ct2, extended);
-        const auto& ctOR   = EvalBinGate(params, OR, EK, ctAND1, ctAND2, extended);
-
-        // NOT is free so there is not cost to do it an extra time for XNOR
-        return (gate == XOR) ? ctOR : EvalNOT(params, ctOR);
-    }
-=======
         OPENFHE_THROW("Input ciphertexts should be independant");
->>>>>>> 9dcda8a0
 
     LWECiphertext ctprep = std::make_shared<LWECiphertextImpl>(*ct1);
     // the additive homomorphic operation for XOR/NXOR is different from the other gates we compute
