--- conflicted
+++ resolved
@@ -43,11 +43,7 @@
 
 /**
  * @brief Ring GSW accumulator schemes described in
-<<<<<<< HEAD
- * https://eprint.iacr.org/2014/816, https://eprint.iacr.org/2020/086 and https://eprint.iacr.org/2022/198
-=======
  * https://eprint.iacr.org/2014/816 and https://eprint.iacr.org/2020/086
->>>>>>> a7415334
  */
 class RingGSWAccumulator {
 public:
