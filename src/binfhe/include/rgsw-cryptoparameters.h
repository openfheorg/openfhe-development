--- conflicted
+++ resolved
@@ -188,10 +188,6 @@
         ar(::cereal::make_nvp("bs", m_dgg.GetStd()));
         ar(::cereal::make_nvp("bdigitsG", m_digitsG));
         ar(::cereal::make_nvp("bparams", m_polyParams));
-<<<<<<< HEAD
-        ar(::cereal::make_nvp("numAutoKeys", m_numAutoKeys));
-=======
->>>>>>> a7415334
     }
 
     template <class Archive>
@@ -211,10 +207,6 @@
         m_dgg.SetStd(sigma);
         ar(::cereal::make_nvp("bdigitsG", m_digitsG));
         ar(::cereal::make_nvp("bparams", m_polyParams));
-<<<<<<< HEAD
-        ar(::cereal::make_nvp("numAutoKeys", m_numAutoKeys));
-=======
->>>>>>> a7415334
 
         PreCompute();
     }
