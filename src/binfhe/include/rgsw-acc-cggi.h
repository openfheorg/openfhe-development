--- conflicted
+++ resolved
@@ -40,11 +40,7 @@
 
 /**
  * @brief Ring GSW accumulator schemes described in
-<<<<<<< HEAD
- * https://eprint.iacr.org/2014/816 and https://eprint.iacr.org/2020/086
-=======
  * https://eprint.iacr.org/2018/421.pdf and https://eprint.iacr.org/2020/086
->>>>>>> a485df1a
  */
 class RingGSWAccumulatorCGGI final : public RingGSWAccumulator {
 public:
