--- conflicted
+++ resolved
@@ -89,14 +89,9 @@
     STD256Q_4_LMKCDEY,    // STD256Q_LMKCDEY for 4 binary inputs                             : 2^(-45)
     LPF_STD128,           // STD128 configured with lower probability of failures            : 2^(-220)
     LPF_STD128Q,          // STD128Q configured with lower probability of failures           : 2^(-75)
-<<<<<<< HEAD
-    LPF_STD128_LMKCDEY,   // LPF_STD128 optimized for LMKCDEY (using Gaussian secrets)       : 2^(-100)
-    LPF_STD128Q_LMKCDEY,  // LPF_STD128Q optimized for LMKCDEY (using Gaussian secrets)      : 2^(-90)
-    STD128Q_LMKCDEY_T,    // Threshold FHE: Optimized for LMKCDEY (using Gaussian secrets)               // TODO: update this
-=======
     LPF_STD128_LMKCDEY,   // LPF_STD128 optimized for LMKCDEY                                : 2^(-120)
     LPF_STD128Q_LMKCDEY,  // LPF_STD128Q optimized for LMKCDEY                               : 2^(-120)
->>>>>>> 13bf46f6
+    STD128Q_LMKCDEY_T,    // Threshold FHE: Optimized for LMKCDEY (using Gaussian secrets)                // TODO: update this
     SIGNED_MOD_TEST       // special parameter set for confirming the signed modular         : 2^(-40)
                           // reduction in the accumulator updates works correctly
 };
